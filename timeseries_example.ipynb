{
 "cells": [
  {
   "cell_type": "markdown",
   "id": "15c0a6fa-0468-4b54-b6bc-9148ff425c5d",
   "metadata": {},
   "source": [
    "# Cal-Adapt Analytics Engine: Timeseries Tools\n",
    "A notebook to demonstrate the usage of the timeseries toolkit to visualize and process timeseries data.\n",
    "\n",
    "## Step 0: Setup"
   ]
  },
  {
   "cell_type": "code",
   "execution_count": null,
   "id": "8ef193b0-5de8-4105-b0b5-9eb4e1831fa2",
   "metadata": {},
   "outputs": [],
   "source": [
    "import panel as pn\n",
    "pn.extension()"
   ]
  },
  {
   "cell_type": "markdown",
   "id": "e0ab34a6-30f1-4497-81e8-e44b7cc265a7",
   "metadata": {},
   "source": [
    "This time we'll also load the timeseries tools with their own abbreviation for convenience."
   ]
  },
  {
   "cell_type": "code",
   "execution_count": null,
   "id": "035681b9-f330-407d-bc93-dd0d3b88f3fe",
   "metadata": {},
   "outputs": [],
   "source": [
    "import climakitae as ck\n",
    "from climakitae import timeseriestools as tst"
   ]
  },
  {
   "cell_type": "markdown",
   "id": "54b4b6bf-8949-4155-ac6d-e9a686347278",
   "metadata": {},
   "source": [
    "Additionally, get set up to make the computing go faster by executing the following cell. Learn more about dask and see some common [troubleshooting tips on our FAQ page](https://analytics.cal-adapt.org/docs/faq/)."
   ]
  },
  {
   "cell_type": "code",
   "execution_count": null,
   "id": "80537bea-0a3a-44ac-a5c8-4bef62f22e0c",
   "metadata": {},
   "outputs": [],
   "source": [
<<<<<<< HEAD
    "from dask_gateway import GatewayCluster\n",
    "cluster = GatewayCluster()\n",
=======
    "from climakitae.cluster import Cluster\n",
    "cluster = Cluster()\n",
>>>>>>> 95af575c
    "cluster.adapt(minimum=0, maximum=8)\n",
    "client = cluster.get_client()\n",
    "cluster"
   ]
  },
  {
   "cell_type": "code",
   "execution_count": null,
   "id": "7128a831-6c48-4bb9-bd51-2677b31be3aa",
   "metadata": {},
   "outputs": [],
   "source": [
    "app = ck.Application()"
   ]
  },
  {
   "cell_type": "markdown",
   "id": "c1ff8a1c-a590-4266-af3f-862f2181c065",
   "metadata": {},
   "source": [
    "## Step 1: Select\n",
<<<<<<< HEAD
    "Be sure to select \"**Append historical**\" and \"**Area average**\" in order to work with the timeseries tools.\n",
=======
    "In order to work with the timeseries tools, **be sure to select both \"Historical Climate\" and one of the SSP timeseries options.** The historical data will be automatically appended to a SSP time series when both are selected. **You'll also need to select \"Area Average\".**\n",
>>>>>>> 95af575c
    "\n",
    "To learn more about the data available on the Analytics Engine, [see our data catalog](https://analytics.cal-adapt.org/data/). "
   ]
  },
  {
   "cell_type": "code",
   "execution_count": null,
   "id": "5c224921-529d-4742-a2db-fd8f89aa2162",
   "metadata": {},
   "outputs": [],
   "source": [
    "app.select()"
   ]
  },
  {
   "cell_type": "markdown",
   "id": "eca30468-7387-459d-846e-2990a9845cd2",
   "metadata": {},
   "source": [
    "## Step 2: Retrieve"
   ]
  },
  {
   "cell_type": "code",
   "execution_count": null,
   "id": "2f0c820e-6122-4eef-b682-f31fe380b31b",
   "metadata": {},
   "outputs": [],
   "source": [
    "my_data = app.retrieve()"
   ]
  },
  {
   "cell_type": "code",
   "execution_count": null,
   "id": "b9b00682-2852-4249-a1ac-6255c5ee47ce",
   "metadata": {},
   "outputs": [],
   "source": [
    "my_data"
   ]
  },
  {
   "cell_type": "markdown",
   "id": "6adfd743-aef3-46b9-9ddf-e5d63dac7773",
   "metadata": {},
   "source": [
<<<<<<< HEAD
    "For the timeseries 'explore' function, we first need to load the dataset, so that the subsequent operations will be speedy. \n",
    "\n",
    "The 'retreive' step above previews, but does not compute, the aggregation of all the selected data into timeseries. This may take a few minutes."
=======
    "For the timeseries 'explore' function, we first need to load the dataset, so that the subsequent operations will be speedy. To do this, we'll use the `app.load()` fuction in climakitae.\n",
    "\n",
    "The 'retrieve' step above previews, but does not compute, the aggregation of all the selected data into timeseries. This may take a few minutes."
>>>>>>> 95af575c
   ]
  },
  {
   "cell_type": "code",
   "execution_count": null,
   "id": "00e95422-45e6-444f-b150-897b37937874",
   "metadata": {},
   "outputs": [],
   "source": [
    "my_data = app.load(my_data)"
   ]
  },
  {
   "cell_type": "markdown",
   "id": "5aeafe33-9dca-4e15-ac85-cb5a40257de9",
   "metadata": {},
   "source": [
    "## Steps 3 & 4: Visualize and Transform"
   ]
  },
  {
   "cell_type": "code",
   "execution_count": null,
   "id": "b9f482ab-0609-43b9-9e60-de1c0e1b2cb9",
   "metadata": {},
   "outputs": [],
   "source": [
    "timeseries = tst.Timeseries(my_data)"
   ]
  },
  {
   "cell_type": "markdown",
   "id": "59ac5d9a-d4fb-4747-bb45-43bb398a835c",
   "metadata": {},
   "source": [
<<<<<<< HEAD
    "Preview various transforms on the data in real time. The below panel walks through several options for transforming your time series, such as:\n",
    "- Comparing the difference between the variable of interest and a 30-year historical baseline of January 1, 1981 to December 31, 2010. You can also select your own baseline range of interest out to 12/31/2021.\n",
    "- Removing the seasonal cycle (removing the mean monthly signal in each month) to view within-year patterns independent from the impact of seasonality.\n",
    "- Smooth your timeseries to remove noise with a running average, by specifying the number of timesteps to average over (for example you may want to average over 1, 3, 5, or 10 years). This option is only recommended if you want to examine changes in mean conditions.\n",
    "- Choose the disaggregate into four seasons option to examine patterns in a given season (data is grouped into December-January-February, March-April-May, June-July-August, or September-October-November, which can be toggled between in a dropdown menu at the bottom of the panel).\n",
    "\n",
    "You may also choose to explore patterns in the minimum, maximum, or an extreme of your choice (defined by the percentile slider: e.g. temperatures above the 90th percentile)\n",
    "- If you choose to look at extremes, you can change the resampling window and period to assess how extreme a pattern is over a time period of your own choosing\n",
    "    - For example, you may want to examine the extreme minimum value for each year, in which we would recommend selecting “min”, 1 for the window, and “years” for the resample period. \n",
    "    - Likewise, if you were interested in the extreme maximum over a decade, you would select “max”, 10 for the window, and “years” for the period\n",
    "\n",
    "Examples of climatological interest: \n",
    "- Hourly: Consider 6, 12, or 24 hour events\n",
    "- Daily: Consider 3 day (heat wave length events), 7 day (week long), 14 day (biweekly), or 30 day events\n",
    "- Monthly: Consider sub-annual and seasonal scales, where 3, 6, 12 months could represent seasonal or dry/wet season interest periods\n",
    "- Yearly: Consider 5, 10 year intervals and beyond to assess long-term climatology trends"
=======
    "Preview various transforms on the data in real time."
>>>>>>> 95af575c
   ]
  },
  {
   "cell_type": "code",
   "execution_count": null,
   "id": "d5f2c6ca-410b-432b-bed4-cd1c8f3e70c3",
   "metadata": {},
   "outputs": [],
   "source": [
    "timeseries.explore()"
   ]
  },
  {
   "cell_type": "markdown",
   "id": "1263b30d-9bca-4344-b70f-245bbd7c8315",
   "metadata": {
    "tags": []
   },
   "source": [
    "And then output whatever the current state is to another variable:"
   ]
  },
  {
   "cell_type": "code",
   "execution_count": null,
   "id": "64b01589-78ba-487d-8c51-7a69e4de3544",
   "metadata": {},
   "outputs": [],
   "source": [
    "transformed = timeseries.output_current()"
   ]
  },
  {
   "cell_type": "code",
   "execution_count": null,
   "id": "d4ec278e-13c0-4d4a-af28-1db20e188112",
   "metadata": {},
   "outputs": [],
   "source": [
    "transformed"
   ]
  },
  {
   "cell_type": "markdown",
   "id": "2adac189-00bb-4f77-acd5-cce37b9e72a9",
   "metadata": {},
   "source": [
    "## Step 5: Export\n",
    "\n",
    "To export, first pick a format from the dropdown menu.\n",
    "- We recommend NetCDF, which will work with any number of variables and dimensions in your dataset\n",
    "- CSV works best up to 2-dimensional data (e.g., lon x lat), and will be compressed and exported with a separate metadata file\n",
    "- GeoTIFF is not possible as the time series data does not retain a spatial component"
   ]
  },
  {
   "cell_type": "code",
   "execution_count": null,
   "id": "ca6b8b60-be5d-4c21-828e-b11d1ad47994",
   "metadata": {},
   "outputs": [],
   "source": [
    "app.export_as()"
   ]
  },
  {
   "cell_type": "markdown",
   "id": "cd729c6a-62e4-4388-b570-7b6ce76a3712",
   "metadata": {},
   "source": [
    "Next, write in the object you wish to export and your desired filename (in single or double quotation marks)."
   ]
  },
  {
   "cell_type": "code",
   "execution_count": null,
   "id": "3cdc0db0-40dc-4aec-9020-3763df604fe9",
   "metadata": {},
   "outputs": [],
   "source": [
    "app.export_dataset(transformed,'my_filename')"
   ]
  },
  {
   "cell_type": "markdown",
   "id": "b5614d47-642d-4d3e-af25-d8a617371aa1",
   "metadata": {},
   "source": [
    "Lastly, when you are done, close your cluster resources to free them up for the next time you work. "
   ]
  },
  {
   "cell_type": "code",
   "execution_count": null,
   "id": "5414eb1b-3734-411e-bb11-ad8b95c96f36",
   "metadata": {},
   "outputs": [],
   "source": [
<<<<<<< HEAD
    "client.close()\n",
    "cluster.shutdown()"
=======
    "cluster.close()"
>>>>>>> 95af575c
   ]
  }
 ],
 "metadata": {
  "kernelspec": {
   "display_name": "Python 3 (ipykernel)",
   "language": "python",
   "name": "python3"
  },
  "language_info": {
   "codemirror_mode": {
    "name": "ipython",
    "version": 3
   },
   "file_extension": ".py",
   "mimetype": "text/x-python",
   "name": "python",
   "nbconvert_exporter": "python",
   "pygments_lexer": "ipython3",
   "version": "3.9.7"
  }
 },
 "nbformat": 4,
 "nbformat_minor": 5
}<|MERGE_RESOLUTION|>--- conflicted
+++ resolved
@@ -56,13 +56,9 @@
    "metadata": {},
    "outputs": [],
    "source": [
-<<<<<<< HEAD
-    "from dask_gateway import GatewayCluster\n",
-    "cluster = GatewayCluster()\n",
-=======
+
     "from climakitae.cluster import Cluster\n",
     "cluster = Cluster()\n",
->>>>>>> 95af575c
     "cluster.adapt(minimum=0, maximum=8)\n",
     "client = cluster.get_client()\n",
     "cluster"
@@ -84,11 +80,7 @@
    "metadata": {},
    "source": [
     "## Step 1: Select\n",
-<<<<<<< HEAD
-    "Be sure to select \"**Append historical**\" and \"**Area average**\" in order to work with the timeseries tools.\n",
-=======
     "In order to work with the timeseries tools, **be sure to select both \"Historical Climate\" and one of the SSP timeseries options.** The historical data will be automatically appended to a SSP time series when both are selected. **You'll also need to select \"Area Average\".**\n",
->>>>>>> 95af575c
     "\n",
     "To learn more about the data available on the Analytics Engine, [see our data catalog](https://analytics.cal-adapt.org/data/). "
    ]
@@ -136,15 +128,9 @@
    "id": "6adfd743-aef3-46b9-9ddf-e5d63dac7773",
    "metadata": {},
    "source": [
-<<<<<<< HEAD
-    "For the timeseries 'explore' function, we first need to load the dataset, so that the subsequent operations will be speedy. \n",
-    "\n",
-    "The 'retreive' step above previews, but does not compute, the aggregation of all the selected data into timeseries. This may take a few minutes."
-=======
     "For the timeseries 'explore' function, we first need to load the dataset, so that the subsequent operations will be speedy. To do this, we'll use the `app.load()` fuction in climakitae.\n",
     "\n",
     "The 'retrieve' step above previews, but does not compute, the aggregation of all the selected data into timeseries. This may take a few minutes."
->>>>>>> 95af575c
    ]
   },
   {
@@ -180,7 +166,6 @@
    "id": "59ac5d9a-d4fb-4747-bb45-43bb398a835c",
    "metadata": {},
    "source": [
-<<<<<<< HEAD
     "Preview various transforms on the data in real time. The below panel walks through several options for transforming your time series, such as:\n",
     "- Comparing the difference between the variable of interest and a 30-year historical baseline of January 1, 1981 to December 31, 2010. You can also select your own baseline range of interest out to 12/31/2021.\n",
     "- Removing the seasonal cycle (removing the mean monthly signal in each month) to view within-year patterns independent from the impact of seasonality.\n",
@@ -197,9 +182,6 @@
     "- Daily: Consider 3 day (heat wave length events), 7 day (week long), 14 day (biweekly), or 30 day events\n",
     "- Monthly: Consider sub-annual and seasonal scales, where 3, 6, 12 months could represent seasonal or dry/wet season interest periods\n",
     "- Yearly: Consider 5, 10 year intervals and beyond to assess long-term climatology trends"
-=======
-    "Preview various transforms on the data in real time."
->>>>>>> 95af575c
    ]
   },
   {
@@ -298,12 +280,7 @@
    "metadata": {},
    "outputs": [],
    "source": [
-<<<<<<< HEAD
-    "client.close()\n",
-    "cluster.shutdown()"
-=======
     "cluster.close()"
->>>>>>> 95af575c
    ]
   }
  ],
