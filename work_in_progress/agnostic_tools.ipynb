--- conflicted
+++ resolved
@@ -205,19 +205,7 @@
    "source": [
     "### Step 1: Identify parameters and location of interest\n",
     "\n",
-<<<<<<< HEAD
     "Below, please enter the desired parameters for exploring the distribution amongst LOCA2-Hybrid or WRF simulations."
-=======
-    "At present, there are 4 available metrics to explore the distribution amongst LOCA2-Hybrid or WRF simulations. Below are the listed names for these metrics that you can input in the following cell:\n",
-    "\n",
-    "**Metrics:**\n",
-    "- `Average Max Air Temperature`\n",
-    "- `Average Min Air Temperature`\n",
-    "- `Average Max Relative Humidity`\n",
-    "- `Average Annual Total Precipitation`\n",
-    "\n",
-    "We'll utilize `Average Max Air Temperature` in our examples below."
->>>>>>> b65a1af8
    ]
   },
   {
@@ -238,7 +226,6 @@
     "# Change this method to describe if you'd like to examine LOCA2-Hybrid or WRF simulations\n",
     "downscaling_method = 'Dynamical'\n",
     "\n",
-<<<<<<< HEAD
     "# This shows the available variables for your inputs\n",
     "show_available_vars(downscaling_method)"
    ]
@@ -263,10 +250,6 @@
     "# Select your desired units\n",
     "print(get_available_units(variable, downscaling_method))\n",
     "units = 'mb' # FILL HERE"
-=======
-    "# Change this method to describe if you'd like to examine LOCA2-Hybrid or WRF simulations (options are \"WRF\" and \"LOCA\")\n",
-    "method = 'WRF'"
->>>>>>> b65a1af8
    ]
   },
   {
@@ -282,11 +265,7 @@
    "id": "73f77913-1827-4b62-a213-1391640e63a7",
    "metadata": {},
    "source": [
-<<<<<<< HEAD
-    "With the below function, we can look at the distribution of either LOCA-Hybrid or WRF simulations for a gridcell at a specific lat/lon or ranges of lat/lon values. This will take a couple minutes to calculate all the aggregations. Hang tight!"
-=======
     "With the below function, we can look at the distribution of either LOCA2-Hybrid or WRF simulations for a gridcell at a specific lat/lon. This will take a couple minutes to calculate all the aggregations. Hang tight!"
->>>>>>> b65a1af8
    ]
   },
   {
@@ -433,19 +412,11 @@
    "metadata": {},
    "outputs": [],
    "source": [
-<<<<<<< HEAD
     "# Plotting distribution of simulations based on if your downscaling method was 'Dynamical' (WRF) or 'Statistical' (LOCA2-Hybrid).\n",
     "if downscaling_method == 'Dynamical':\n",
     "    plot_WRF(results_area, variable, agg_func)\n",
     "elif downscaling_method == 'Statistical':\n",
     "    plot_sims(results_area, variable, agg_func, years, single_stats_area)"
-=======
-    "# Plotting distribution of simulations based on method selection (options are \"WRF\" and \"LOCA\")\n",
-    "if method == 'WRF':\n",
-    "    plot_WRF(results_area, metric)\n",
-    "elif method == 'LOCA':\n",
-    "    plot_sims(results_area, metric, years, single_stats_area)"
->>>>>>> b65a1af8
    ]
   },
   {
