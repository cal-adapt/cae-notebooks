{
 "cells": [
  {
   "cell_type": "markdown",
   "id": "0b9eabbc-b1ee-47a3-9413-3b16efd9ba36",
   "metadata": {},
   "source": [
    "# 8760 Notebook"
   ]
  },
  {
   "cell_type": "markdown",
   "id": "b92447a5-0985-4188-b5ed-c64ba9206926",
   "metadata": {},
   "source": [
    "In this notebook, we’ll generate an 8760 timeseries and insert 1-in-X events into it. We'll demonstrate how to insert either the minimum, maximum, or both types of 1-in-X events. You can choose specific times to insert the events, or let the backend automatically determine the median timing based on when those events occurred in the original timeseries."
   ]
  },
  {
   "cell_type": "markdown",
   "id": "abd6bee9-2dd1-4e31-be9a-4210d1bbf0b9",
   "metadata": {},
   "source": [
    "### Imports"
   ]
  },
  {
   "cell_type": "code",
   "execution_count": 1,
   "id": "6041164e-23c0-4d73-8492-899f199972ee",
   "metadata": {},
   "outputs": [
    {
     "data": {
      "text/html": [
       "<script type=\"esms-options\">{\"shimMode\": true}</script><style>*[data-root-id],\n",
       "*[data-root-id] > * {\n",
       "  box-sizing: border-box;\n",
       "  font-family: var(--jp-ui-font-family);\n",
       "  font-size: var(--jp-ui-font-size1);\n",
       "  color: var(--vscode-editor-foreground, var(--jp-ui-font-color1));\n",
       "}\n",
       "\n",
       "/* Override VSCode background color */\n",
       ".cell-output-ipywidget-background:has(\n",
       "    > .cell-output-ipywidget-background > .lm-Widget > *[data-root-id]\n",
       "  ),\n",
       ".cell-output-ipywidget-background:has(> .lm-Widget > *[data-root-id]) {\n",
       "  background-color: transparent !important;\n",
       "}\n",
       "</style>"
      ]
     },
     "metadata": {},
     "output_type": "display_data"
    },
    {
     "data": {
      "application/javascript": [
       "(function(root) {\n",
       "  function now() {\n",
       "    return new Date();\n",
       "  }\n",
       "\n",
       "  const force = true;\n",
       "  const py_version = '3.7.3'.replace('rc', '-rc.').replace('.dev', '-dev.');\n",
       "  const reloading = false;\n",
       "  const Bokeh = root.Bokeh;\n",
       "\n",
       "  // Set a timeout for this load but only if we are not already initializing\n",
       "  if (typeof (root._bokeh_timeout) === \"undefined\" || (force || !root._bokeh_is_initializing)) {\n",
       "    root._bokeh_timeout = Date.now() + 5000;\n",
       "    root._bokeh_failed_load = false;\n",
       "  }\n",
       "\n",
       "  function run_callbacks() {\n",
       "    try {\n",
       "      root._bokeh_onload_callbacks.forEach(function(callback) {\n",
       "        if (callback != null)\n",
       "          callback();\n",
       "      });\n",
       "    } finally {\n",
       "      delete root._bokeh_onload_callbacks;\n",
       "    }\n",
       "    console.debug(\"Bokeh: all callbacks have finished\");\n",
       "  }\n",
       "\n",
       "  function load_libs(css_urls, js_urls, js_modules, js_exports, callback) {\n",
       "    if (css_urls == null) css_urls = [];\n",
       "    if (js_urls == null) js_urls = [];\n",
       "    if (js_modules == null) js_modules = [];\n",
       "    if (js_exports == null) js_exports = {};\n",
       "\n",
       "    root._bokeh_onload_callbacks.push(callback);\n",
       "\n",
       "    if (root._bokeh_is_loading > 0) {\n",
       "      // Don't load bokeh if it is still initializing\n",
       "      console.debug(\"Bokeh: BokehJS is being loaded, scheduling callback at\", now());\n",
       "      return null;\n",
       "    } else if (js_urls.length === 0 && js_modules.length === 0 && Object.keys(js_exports).length === 0) {\n",
       "      // There is nothing to load\n",
       "      run_callbacks();\n",
       "      return null;\n",
       "    }\n",
       "\n",
       "    function on_load() {\n",
       "      root._bokeh_is_loading--;\n",
       "      if (root._bokeh_is_loading === 0) {\n",
       "        console.debug(\"Bokeh: all BokehJS libraries/stylesheets loaded\");\n",
       "        run_callbacks()\n",
       "      }\n",
       "    }\n",
       "    window._bokeh_on_load = on_load\n",
       "\n",
       "    function on_error(e) {\n",
       "      const src_el = e.srcElement\n",
       "      console.error(\"failed to load \" + (src_el.href || src_el.src));\n",
       "    }\n",
       "\n",
       "    const skip = [];\n",
       "    if (window.requirejs) {\n",
       "      window.requirejs.config({'packages': {}, 'paths': {}, 'shim': {}});\n",
       "      root._bokeh_is_loading = css_urls.length + 0;\n",
       "    } else {\n",
       "      root._bokeh_is_loading = css_urls.length + js_urls.length + js_modules.length + Object.keys(js_exports).length;\n",
       "    }\n",
       "\n",
       "    const existing_stylesheets = []\n",
       "    const links = document.getElementsByTagName('link')\n",
       "    for (let i = 0; i < links.length; i++) {\n",
       "      const link = links[i]\n",
       "      if (link.href != null) {\n",
       "        existing_stylesheets.push(link.href)\n",
       "      }\n",
       "    }\n",
       "    for (let i = 0; i < css_urls.length; i++) {\n",
       "      const url = css_urls[i];\n",
       "      const escaped = encodeURI(url)\n",
       "      if (existing_stylesheets.indexOf(escaped) !== -1) {\n",
       "        on_load()\n",
       "        continue;\n",
       "      }\n",
       "      const element = document.createElement(\"link\");\n",
       "      element.onload = on_load;\n",
       "      element.onerror = on_error;\n",
       "      element.rel = \"stylesheet\";\n",
       "      element.type = \"text/css\";\n",
       "      element.href = url;\n",
       "      console.debug(\"Bokeh: injecting link tag for BokehJS stylesheet: \", url);\n",
       "      document.body.appendChild(element);\n",
       "    }    var existing_scripts = []\n",
       "    const scripts = document.getElementsByTagName('script')\n",
       "    for (let i = 0; i < scripts.length; i++) {\n",
       "      var script = scripts[i]\n",
       "      if (script.src != null) {\n",
       "        existing_scripts.push(script.src)\n",
       "      }\n",
       "    }\n",
       "    for (let i = 0; i < js_urls.length; i++) {\n",
       "      const url = js_urls[i];\n",
       "      const escaped = encodeURI(url)\n",
       "      if (skip.indexOf(escaped) !== -1 || existing_scripts.indexOf(escaped) !== -1) {\n",
       "        if (!window.requirejs) {\n",
       "          on_load();\n",
       "        }\n",
       "        continue;\n",
       "      }\n",
       "      const element = document.createElement('script');\n",
       "      element.onload = on_load;\n",
       "      element.onerror = on_error;\n",
       "      element.async = false;\n",
       "      element.src = url;\n",
       "      console.debug(\"Bokeh: injecting script tag for BokehJS library: \", url);\n",
       "      document.head.appendChild(element);\n",
       "    }\n",
       "    for (let i = 0; i < js_modules.length; i++) {\n",
       "      const url = js_modules[i];\n",
       "      const escaped = encodeURI(url)\n",
       "      if (skip.indexOf(escaped) !== -1 || existing_scripts.indexOf(escaped) !== -1) {\n",
       "        if (!window.requirejs) {\n",
       "          on_load();\n",
       "        }\n",
       "        continue;\n",
       "      }\n",
       "      var element = document.createElement('script');\n",
       "      element.onload = on_load;\n",
       "      element.onerror = on_error;\n",
       "      element.async = false;\n",
       "      element.src = url;\n",
       "      element.type = \"module\";\n",
       "      console.debug(\"Bokeh: injecting script tag for BokehJS library: \", url);\n",
       "      document.head.appendChild(element);\n",
       "    }\n",
       "    for (const name in js_exports) {\n",
       "      const url = js_exports[name];\n",
       "      const escaped = encodeURI(url)\n",
       "      if (skip.indexOf(escaped) >= 0 || root[name] != null) {\n",
       "        if (!window.requirejs) {\n",
       "          on_load();\n",
       "        }\n",
       "        continue;\n",
       "      }\n",
       "      var element = document.createElement('script');\n",
       "      element.onerror = on_error;\n",
       "      element.async = false;\n",
       "      element.type = \"module\";\n",
       "      console.debug(\"Bokeh: injecting script tag for BokehJS library: \", url);\n",
       "      element.textContent = `\n",
       "      import ${name} from \"${url}\"\n",
       "      window.${name} = ${name}\n",
       "      window._bokeh_on_load()\n",
       "      `\n",
       "      document.head.appendChild(element);\n",
       "    }\n",
       "    if (!js_urls.length && !js_modules.length) {\n",
       "      on_load()\n",
       "    }\n",
       "  };\n",
       "\n",
       "  function inject_raw_css(css) {\n",
       "    const element = document.createElement(\"style\");\n",
       "    element.appendChild(document.createTextNode(css));\n",
       "    document.body.appendChild(element);\n",
       "  }\n",
       "\n",
       "  const js_urls = [\"https://cdn.holoviz.org/panel/1.7.1/dist/bundled/reactiveesm/es-module-shims@^1.10.0/dist/es-module-shims.min.js\", \"https://cdn.bokeh.org/bokeh/release/bokeh-3.7.3.min.js\", \"https://cdn.bokeh.org/bokeh/release/bokeh-gl-3.7.3.min.js\", \"https://cdn.bokeh.org/bokeh/release/bokeh-widgets-3.7.3.min.js\", \"https://cdn.bokeh.org/bokeh/release/bokeh-tables-3.7.3.min.js\", \"https://cdn.holoviz.org/panel/1.7.1/dist/panel.min.js\"];\n",
       "  const js_modules = [];\n",
       "  const js_exports = {};\n",
       "  const css_urls = [];\n",
       "  const inline_js = [    function(Bokeh) {\n",
       "      Bokeh.set_log_level(\"info\");\n",
       "    },\n",
       "function(Bokeh) {} // ensure no trailing comma for IE\n",
       "  ];\n",
       "\n",
       "  function run_inline_js() {\n",
       "    if ((root.Bokeh !== undefined) || (force === true)) {\n",
       "      for (let i = 0; i < inline_js.length; i++) {\n",
       "        try {\n",
       "          inline_js[i].call(root, root.Bokeh);\n",
       "        } catch(e) {\n",
       "          if (!reloading) {\n",
       "            throw e;\n",
       "          }\n",
       "        }\n",
       "      }\n",
       "      // Cache old bokeh versions\n",
       "      if (Bokeh != undefined && !reloading) {\n",
       "        var NewBokeh = root.Bokeh;\n",
       "        if (Bokeh.versions === undefined) {\n",
       "          Bokeh.versions = new Map();\n",
       "        }\n",
       "        if (NewBokeh.version !== Bokeh.version) {\n",
       "          Bokeh.versions.set(NewBokeh.version, NewBokeh)\n",
       "        }\n",
       "        root.Bokeh = Bokeh;\n",
       "      }\n",
       "    } else if (Date.now() < root._bokeh_timeout) {\n",
       "      setTimeout(run_inline_js, 100);\n",
       "    } else if (!root._bokeh_failed_load) {\n",
       "      console.log(\"Bokeh: BokehJS failed to load within specified timeout.\");\n",
       "      root._bokeh_failed_load = true;\n",
       "    }\n",
       "    root._bokeh_is_initializing = false\n",
       "  }\n",
       "\n",
       "  function load_or_wait() {\n",
       "    // Implement a backoff loop that tries to ensure we do not load multiple\n",
       "    // versions of Bokeh and its dependencies at the same time.\n",
       "    // In recent versions we use the root._bokeh_is_initializing flag\n",
       "    // to determine whether there is an ongoing attempt to initialize\n",
       "    // bokeh, however for backward compatibility we also try to ensure\n",
       "    // that we do not start loading a newer (Panel>=1.0 and Bokeh>3) version\n",
       "    // before older versions are fully initialized.\n",
       "    if (root._bokeh_is_initializing && Date.now() > root._bokeh_timeout) {\n",
       "      // If the timeout and bokeh was not successfully loaded we reset\n",
       "      // everything and try loading again\n",
       "      root._bokeh_timeout = Date.now() + 5000;\n",
       "      root._bokeh_is_initializing = false;\n",
       "      root._bokeh_onload_callbacks = undefined;\n",
       "      root._bokeh_is_loading = 0\n",
       "      console.log(\"Bokeh: BokehJS was loaded multiple times but one version failed to initialize.\");\n",
       "      load_or_wait();\n",
       "    } else if (root._bokeh_is_initializing || (typeof root._bokeh_is_initializing === \"undefined\" && root._bokeh_onload_callbacks !== undefined)) {\n",
       "      setTimeout(load_or_wait, 100);\n",
       "    } else {\n",
       "      root._bokeh_is_initializing = true\n",
       "      root._bokeh_onload_callbacks = []\n",
       "      const bokeh_loaded = root.Bokeh != null && (root.Bokeh.version === py_version || (root.Bokeh.versions !== undefined && root.Bokeh.versions.has(py_version)));\n",
       "      if (!reloading && !bokeh_loaded) {\n",
       "        if (root.Bokeh) {\n",
       "          root.Bokeh = undefined;\n",
       "        }\n",
       "        console.debug(\"Bokeh: BokehJS not loaded, scheduling load and callback at\", now());\n",
       "      }\n",
       "      load_libs(css_urls, js_urls, js_modules, js_exports, function() {\n",
       "        console.debug(\"Bokeh: BokehJS plotting callback run at\", now());\n",
       "        run_inline_js();\n",
       "      });\n",
       "    }\n",
       "  }\n",
       "  // Give older versions of the autoload script a head-start to ensure\n",
       "  // they initialize before we start loading newer version.\n",
       "  setTimeout(load_or_wait, 100)\n",
       "}(window));"
      ],
      "application/vnd.holoviews_load.v0+json": "(function(root) {\n  function now() {\n    return new Date();\n  }\n\n  const force = true;\n  const py_version = '3.7.3'.replace('rc', '-rc.').replace('.dev', '-dev.');\n  const reloading = false;\n  const Bokeh = root.Bokeh;\n\n  // Set a timeout for this load but only if we are not already initializing\n  if (typeof (root._bokeh_timeout) === \"undefined\" || (force || !root._bokeh_is_initializing)) {\n    root._bokeh_timeout = Date.now() + 5000;\n    root._bokeh_failed_load = false;\n  }\n\n  function run_callbacks() {\n    try {\n      root._bokeh_onload_callbacks.forEach(function(callback) {\n        if (callback != null)\n          callback();\n      });\n    } finally {\n      delete root._bokeh_onload_callbacks;\n    }\n    console.debug(\"Bokeh: all callbacks have finished\");\n  }\n\n  function load_libs(css_urls, js_urls, js_modules, js_exports, callback) {\n    if (css_urls == null) css_urls = [];\n    if (js_urls == null) js_urls = [];\n    if (js_modules == null) js_modules = [];\n    if (js_exports == null) js_exports = {};\n\n    root._bokeh_onload_callbacks.push(callback);\n\n    if (root._bokeh_is_loading > 0) {\n      // Don't load bokeh if it is still initializing\n      console.debug(\"Bokeh: BokehJS is being loaded, scheduling callback at\", now());\n      return null;\n    } else if (js_urls.length === 0 && js_modules.length === 0 && Object.keys(js_exports).length === 0) {\n      // There is nothing to load\n      run_callbacks();\n      return null;\n    }\n\n    function on_load() {\n      root._bokeh_is_loading--;\n      if (root._bokeh_is_loading === 0) {\n        console.debug(\"Bokeh: all BokehJS libraries/stylesheets loaded\");\n        run_callbacks()\n      }\n    }\n    window._bokeh_on_load = on_load\n\n    function on_error(e) {\n      const src_el = e.srcElement\n      console.error(\"failed to load \" + (src_el.href || src_el.src));\n    }\n\n    const skip = [];\n    if (window.requirejs) {\n      window.requirejs.config({'packages': {}, 'paths': {}, 'shim': {}});\n      root._bokeh_is_loading = css_urls.length + 0;\n    } else {\n      root._bokeh_is_loading = css_urls.length + js_urls.length + js_modules.length + Object.keys(js_exports).length;\n    }\n\n    const existing_stylesheets = []\n    const links = document.getElementsByTagName('link')\n    for (let i = 0; i < links.length; i++) {\n      const link = links[i]\n      if (link.href != null) {\n        existing_stylesheets.push(link.href)\n      }\n    }\n    for (let i = 0; i < css_urls.length; i++) {\n      const url = css_urls[i];\n      const escaped = encodeURI(url)\n      if (existing_stylesheets.indexOf(escaped) !== -1) {\n        on_load()\n        continue;\n      }\n      const element = document.createElement(\"link\");\n      element.onload = on_load;\n      element.onerror = on_error;\n      element.rel = \"stylesheet\";\n      element.type = \"text/css\";\n      element.href = url;\n      console.debug(\"Bokeh: injecting link tag for BokehJS stylesheet: \", url);\n      document.body.appendChild(element);\n    }    var existing_scripts = []\n    const scripts = document.getElementsByTagName('script')\n    for (let i = 0; i < scripts.length; i++) {\n      var script = scripts[i]\n      if (script.src != null) {\n        existing_scripts.push(script.src)\n      }\n    }\n    for (let i = 0; i < js_urls.length; i++) {\n      const url = js_urls[i];\n      const escaped = encodeURI(url)\n      if (skip.indexOf(escaped) !== -1 || existing_scripts.indexOf(escaped) !== -1) {\n        if (!window.requirejs) {\n          on_load();\n        }\n        continue;\n      }\n      const element = document.createElement('script');\n      element.onload = on_load;\n      element.onerror = on_error;\n      element.async = false;\n      element.src = url;\n      console.debug(\"Bokeh: injecting script tag for BokehJS library: \", url);\n      document.head.appendChild(element);\n    }\n    for (let i = 0; i < js_modules.length; i++) {\n      const url = js_modules[i];\n      const escaped = encodeURI(url)\n      if (skip.indexOf(escaped) !== -1 || existing_scripts.indexOf(escaped) !== -1) {\n        if (!window.requirejs) {\n          on_load();\n        }\n        continue;\n      }\n      var element = document.createElement('script');\n      element.onload = on_load;\n      element.onerror = on_error;\n      element.async = false;\n      element.src = url;\n      element.type = \"module\";\n      console.debug(\"Bokeh: injecting script tag for BokehJS library: \", url);\n      document.head.appendChild(element);\n    }\n    for (const name in js_exports) {\n      const url = js_exports[name];\n      const escaped = encodeURI(url)\n      if (skip.indexOf(escaped) >= 0 || root[name] != null) {\n        if (!window.requirejs) {\n          on_load();\n        }\n        continue;\n      }\n      var element = document.createElement('script');\n      element.onerror = on_error;\n      element.async = false;\n      element.type = \"module\";\n      console.debug(\"Bokeh: injecting script tag for BokehJS library: \", url);\n      element.textContent = `\n      import ${name} from \"${url}\"\n      window.${name} = ${name}\n      window._bokeh_on_load()\n      `\n      document.head.appendChild(element);\n    }\n    if (!js_urls.length && !js_modules.length) {\n      on_load()\n    }\n  };\n\n  function inject_raw_css(css) {\n    const element = document.createElement(\"style\");\n    element.appendChild(document.createTextNode(css));\n    document.body.appendChild(element);\n  }\n\n  const js_urls = [\"https://cdn.holoviz.org/panel/1.7.1/dist/bundled/reactiveesm/es-module-shims@^1.10.0/dist/es-module-shims.min.js\", \"https://cdn.bokeh.org/bokeh/release/bokeh-3.7.3.min.js\", \"https://cdn.bokeh.org/bokeh/release/bokeh-gl-3.7.3.min.js\", \"https://cdn.bokeh.org/bokeh/release/bokeh-widgets-3.7.3.min.js\", \"https://cdn.bokeh.org/bokeh/release/bokeh-tables-3.7.3.min.js\", \"https://cdn.holoviz.org/panel/1.7.1/dist/panel.min.js\"];\n  const js_modules = [];\n  const js_exports = {};\n  const css_urls = [];\n  const inline_js = [    function(Bokeh) {\n      Bokeh.set_log_level(\"info\");\n    },\nfunction(Bokeh) {} // ensure no trailing comma for IE\n  ];\n\n  function run_inline_js() {\n    if ((root.Bokeh !== undefined) || (force === true)) {\n      for (let i = 0; i < inline_js.length; i++) {\n        try {\n          inline_js[i].call(root, root.Bokeh);\n        } catch(e) {\n          if (!reloading) {\n            throw e;\n          }\n        }\n      }\n      // Cache old bokeh versions\n      if (Bokeh != undefined && !reloading) {\n        var NewBokeh = root.Bokeh;\n        if (Bokeh.versions === undefined) {\n          Bokeh.versions = new Map();\n        }\n        if (NewBokeh.version !== Bokeh.version) {\n          Bokeh.versions.set(NewBokeh.version, NewBokeh)\n        }\n        root.Bokeh = Bokeh;\n      }\n    } else if (Date.now() < root._bokeh_timeout) {\n      setTimeout(run_inline_js, 100);\n    } else if (!root._bokeh_failed_load) {\n      console.log(\"Bokeh: BokehJS failed to load within specified timeout.\");\n      root._bokeh_failed_load = true;\n    }\n    root._bokeh_is_initializing = false\n  }\n\n  function load_or_wait() {\n    // Implement a backoff loop that tries to ensure we do not load multiple\n    // versions of Bokeh and its dependencies at the same time.\n    // In recent versions we use the root._bokeh_is_initializing flag\n    // to determine whether there is an ongoing attempt to initialize\n    // bokeh, however for backward compatibility we also try to ensure\n    // that we do not start loading a newer (Panel>=1.0 and Bokeh>3) version\n    // before older versions are fully initialized.\n    if (root._bokeh_is_initializing && Date.now() > root._bokeh_timeout) {\n      // If the timeout and bokeh was not successfully loaded we reset\n      // everything and try loading again\n      root._bokeh_timeout = Date.now() + 5000;\n      root._bokeh_is_initializing = false;\n      root._bokeh_onload_callbacks = undefined;\n      root._bokeh_is_loading = 0\n      console.log(\"Bokeh: BokehJS was loaded multiple times but one version failed to initialize.\");\n      load_or_wait();\n    } else if (root._bokeh_is_initializing || (typeof root._bokeh_is_initializing === \"undefined\" && root._bokeh_onload_callbacks !== undefined)) {\n      setTimeout(load_or_wait, 100);\n    } else {\n      root._bokeh_is_initializing = true\n      root._bokeh_onload_callbacks = []\n      const bokeh_loaded = root.Bokeh != null && (root.Bokeh.version === py_version || (root.Bokeh.versions !== undefined && root.Bokeh.versions.has(py_version)));\n      if (!reloading && !bokeh_loaded) {\n        if (root.Bokeh) {\n          root.Bokeh = undefined;\n        }\n        console.debug(\"Bokeh: BokehJS not loaded, scheduling load and callback at\", now());\n      }\n      load_libs(css_urls, js_urls, js_modules, js_exports, function() {\n        console.debug(\"Bokeh: BokehJS plotting callback run at\", now());\n        run_inline_js();\n      });\n    }\n  }\n  // Give older versions of the autoload script a head-start to ensure\n  // they initialize before we start loading newer version.\n  setTimeout(load_or_wait, 100)\n}(window));"
     },
     "metadata": {},
     "output_type": "display_data"
    },
    {
     "data": {
      "application/javascript": [
       "\n",
       "if ((window.PyViz === undefined) || (window.PyViz instanceof HTMLElement)) {\n",
       "  window.PyViz = {comms: {}, comm_status:{}, kernels:{}, receivers: {}, plot_index: []}\n",
       "}\n",
       "\n",
       "\n",
       "    function JupyterCommManager() {\n",
       "    }\n",
       "\n",
       "    JupyterCommManager.prototype.register_target = function(plot_id, comm_id, msg_handler) {\n",
       "      if (window.comm_manager || ((window.Jupyter !== undefined) && (Jupyter.notebook.kernel != null))) {\n",
       "        var comm_manager = window.comm_manager || Jupyter.notebook.kernel.comm_manager;\n",
       "        comm_manager.register_target(comm_id, function(comm) {\n",
       "          comm.on_msg(msg_handler);\n",
       "        });\n",
       "      } else if ((plot_id in window.PyViz.kernels) && (window.PyViz.kernels[plot_id])) {\n",
       "        window.PyViz.kernels[plot_id].registerCommTarget(comm_id, function(comm) {\n",
       "          comm.onMsg = msg_handler;\n",
       "        });\n",
       "      } else if (typeof google != 'undefined' && google.colab.kernel != null) {\n",
       "        google.colab.kernel.comms.registerTarget(comm_id, (comm) => {\n",
       "          var messages = comm.messages[Symbol.asyncIterator]();\n",
       "          function processIteratorResult(result) {\n",
       "            var message = result.value;\n",
       "            console.log(message)\n",
       "            var content = {data: message.data, comm_id};\n",
       "            var buffers = []\n",
       "            for (var buffer of message.buffers || []) {\n",
       "              buffers.push(new DataView(buffer))\n",
       "            }\n",
       "            var metadata = message.metadata || {};\n",
       "            var msg = {content, buffers, metadata}\n",
       "            msg_handler(msg);\n",
       "            return messages.next().then(processIteratorResult);\n",
       "          }\n",
       "          return messages.next().then(processIteratorResult);\n",
       "        })\n",
       "      }\n",
       "    }\n",
       "\n",
       "    JupyterCommManager.prototype.get_client_comm = function(plot_id, comm_id, msg_handler) {\n",
       "      if (comm_id in window.PyViz.comms) {\n",
       "        return window.PyViz.comms[comm_id];\n",
       "      } else if (window.comm_manager || ((window.Jupyter !== undefined) && (Jupyter.notebook.kernel != null))) {\n",
       "        var comm_manager = window.comm_manager || Jupyter.notebook.kernel.comm_manager;\n",
       "        var comm = comm_manager.new_comm(comm_id, {}, {}, {}, comm_id);\n",
       "        if (msg_handler) {\n",
       "          comm.on_msg(msg_handler);\n",
       "        }\n",
       "      } else if ((plot_id in window.PyViz.kernels) && (window.PyViz.kernels[plot_id])) {\n",
       "        var comm = window.PyViz.kernels[plot_id].connectToComm(comm_id);\n",
       "        comm.open();\n",
       "        if (msg_handler) {\n",
       "          comm.onMsg = msg_handler;\n",
       "        }\n",
       "      } else if (typeof google != 'undefined' && google.colab.kernel != null) {\n",
       "        var comm_promise = google.colab.kernel.comms.open(comm_id)\n",
       "        comm_promise.then((comm) => {\n",
       "          window.PyViz.comms[comm_id] = comm;\n",
       "          if (msg_handler) {\n",
       "            var messages = comm.messages[Symbol.asyncIterator]();\n",
       "            function processIteratorResult(result) {\n",
       "              var message = result.value;\n",
       "              var content = {data: message.data};\n",
       "              var metadata = message.metadata || {comm_id};\n",
       "              var msg = {content, metadata}\n",
       "              msg_handler(msg);\n",
       "              return messages.next().then(processIteratorResult);\n",
       "            }\n",
       "            return messages.next().then(processIteratorResult);\n",
       "          }\n",
       "        })\n",
       "        var sendClosure = (data, metadata, buffers, disposeOnDone) => {\n",
       "          return comm_promise.then((comm) => {\n",
       "            comm.send(data, metadata, buffers, disposeOnDone);\n",
       "          });\n",
       "        };\n",
       "        var comm = {\n",
       "          send: sendClosure\n",
       "        };\n",
       "      }\n",
       "      window.PyViz.comms[comm_id] = comm;\n",
       "      return comm;\n",
       "    }\n",
       "    window.PyViz.comm_manager = new JupyterCommManager();\n",
       "    \n",
       "\n",
       "\n",
       "var JS_MIME_TYPE = 'application/javascript';\n",
       "var HTML_MIME_TYPE = 'text/html';\n",
       "var EXEC_MIME_TYPE = 'application/vnd.holoviews_exec.v0+json';\n",
       "var CLASS_NAME = 'output';\n",
       "\n",
       "/**\n",
       " * Render data to the DOM node\n",
       " */\n",
       "function render(props, node) {\n",
       "  var div = document.createElement(\"div\");\n",
       "  var script = document.createElement(\"script\");\n",
       "  node.appendChild(div);\n",
       "  node.appendChild(script);\n",
       "}\n",
       "\n",
       "/**\n",
       " * Handle when a new output is added\n",
       " */\n",
       "function handle_add_output(event, handle) {\n",
       "  var output_area = handle.output_area;\n",
       "  var output = handle.output;\n",
       "  if ((output.data == undefined) || (!output.data.hasOwnProperty(EXEC_MIME_TYPE))) {\n",
       "    return\n",
       "  }\n",
       "  var id = output.metadata[EXEC_MIME_TYPE][\"id\"];\n",
       "  var toinsert = output_area.element.find(\".\" + CLASS_NAME.split(' ')[0]);\n",
       "  if (id !== undefined) {\n",
       "    var nchildren = toinsert.length;\n",
       "    var html_node = toinsert[nchildren-1].children[0];\n",
       "    html_node.innerHTML = output.data[HTML_MIME_TYPE];\n",
       "    var scripts = [];\n",
       "    var nodelist = html_node.querySelectorAll(\"script\");\n",
       "    for (var i in nodelist) {\n",
       "      if (nodelist.hasOwnProperty(i)) {\n",
       "        scripts.push(nodelist[i])\n",
       "      }\n",
       "    }\n",
       "\n",
       "    scripts.forEach( function (oldScript) {\n",
       "      var newScript = document.createElement(\"script\");\n",
       "      var attrs = [];\n",
       "      var nodemap = oldScript.attributes;\n",
       "      for (var j in nodemap) {\n",
       "        if (nodemap.hasOwnProperty(j)) {\n",
       "          attrs.push(nodemap[j])\n",
       "        }\n",
       "      }\n",
       "      attrs.forEach(function(attr) { newScript.setAttribute(attr.name, attr.value) });\n",
       "      newScript.appendChild(document.createTextNode(oldScript.innerHTML));\n",
       "      oldScript.parentNode.replaceChild(newScript, oldScript);\n",
       "    });\n",
       "    if (JS_MIME_TYPE in output.data) {\n",
       "      toinsert[nchildren-1].children[1].textContent = output.data[JS_MIME_TYPE];\n",
       "    }\n",
       "    output_area._hv_plot_id = id;\n",
       "    if ((window.Bokeh !== undefined) && (id in Bokeh.index)) {\n",
       "      window.PyViz.plot_index[id] = Bokeh.index[id];\n",
       "    } else {\n",
       "      window.PyViz.plot_index[id] = null;\n",
       "    }\n",
       "  } else if (output.metadata[EXEC_MIME_TYPE][\"server_id\"] !== undefined) {\n",
       "    var bk_div = document.createElement(\"div\");\n",
       "    bk_div.innerHTML = output.data[HTML_MIME_TYPE];\n",
       "    var script_attrs = bk_div.children[0].attributes;\n",
       "    for (var i = 0; i < script_attrs.length; i++) {\n",
       "      toinsert[toinsert.length - 1].childNodes[1].setAttribute(script_attrs[i].name, script_attrs[i].value);\n",
       "    }\n",
       "    // store reference to server id on output_area\n",
       "    output_area._bokeh_server_id = output.metadata[EXEC_MIME_TYPE][\"server_id\"];\n",
       "  }\n",
       "}\n",
       "\n",
       "/**\n",
       " * Handle when an output is cleared or removed\n",
       " */\n",
       "function handle_clear_output(event, handle) {\n",
       "  var id = handle.cell.output_area._hv_plot_id;\n",
       "  var server_id = handle.cell.output_area._bokeh_server_id;\n",
       "  if (((id === undefined) || !(id in PyViz.plot_index)) && (server_id !== undefined)) { return; }\n",
       "  var comm = window.PyViz.comm_manager.get_client_comm(\"hv-extension-comm\", \"hv-extension-comm\", function () {});\n",
       "  if (server_id !== null) {\n",
       "    comm.send({event_type: 'server_delete', 'id': server_id});\n",
       "    return;\n",
       "  } else if (comm !== null) {\n",
       "    comm.send({event_type: 'delete', 'id': id});\n",
       "  }\n",
       "  delete PyViz.plot_index[id];\n",
       "  if ((window.Bokeh !== undefined) & (id in window.Bokeh.index)) {\n",
       "    var doc = window.Bokeh.index[id].model.document\n",
       "    doc.clear();\n",
       "    const i = window.Bokeh.documents.indexOf(doc);\n",
       "    if (i > -1) {\n",
       "      window.Bokeh.documents.splice(i, 1);\n",
       "    }\n",
       "  }\n",
       "}\n",
       "\n",
       "/**\n",
       " * Handle kernel restart event\n",
       " */\n",
       "function handle_kernel_cleanup(event, handle) {\n",
       "  delete PyViz.comms[\"hv-extension-comm\"];\n",
       "  window.PyViz.plot_index = {}\n",
       "}\n",
       "\n",
       "/**\n",
       " * Handle update_display_data messages\n",
       " */\n",
       "function handle_update_output(event, handle) {\n",
       "  handle_clear_output(event, {cell: {output_area: handle.output_area}})\n",
       "  handle_add_output(event, handle)\n",
       "}\n",
       "\n",
       "function register_renderer(events, OutputArea) {\n",
       "  function append_mime(data, metadata, element) {\n",
       "    // create a DOM node to render to\n",
       "    var toinsert = this.create_output_subarea(\n",
       "    metadata,\n",
       "    CLASS_NAME,\n",
       "    EXEC_MIME_TYPE\n",
       "    );\n",
       "    this.keyboard_manager.register_events(toinsert);\n",
       "    // Render to node\n",
       "    var props = {data: data, metadata: metadata[EXEC_MIME_TYPE]};\n",
       "    render(props, toinsert[0]);\n",
       "    element.append(toinsert);\n",
       "    return toinsert\n",
       "  }\n",
       "\n",
       "  events.on('output_added.OutputArea', handle_add_output);\n",
       "  events.on('output_updated.OutputArea', handle_update_output);\n",
       "  events.on('clear_output.CodeCell', handle_clear_output);\n",
       "  events.on('delete.Cell', handle_clear_output);\n",
       "  events.on('kernel_ready.Kernel', handle_kernel_cleanup);\n",
       "\n",
       "  OutputArea.prototype.register_mime_type(EXEC_MIME_TYPE, append_mime, {\n",
       "    safe: true,\n",
       "    index: 0\n",
       "  });\n",
       "}\n",
       "\n",
       "if (window.Jupyter !== undefined) {\n",
       "  try {\n",
       "    var events = require('base/js/events');\n",
       "    var OutputArea = require('notebook/js/outputarea').OutputArea;\n",
       "    if (OutputArea.prototype.mime_types().indexOf(EXEC_MIME_TYPE) == -1) {\n",
       "      register_renderer(events, OutputArea);\n",
       "    }\n",
       "  } catch(err) {\n",
       "  }\n",
       "}\n"
      ],
      "application/vnd.holoviews_load.v0+json": "\nif ((window.PyViz === undefined) || (window.PyViz instanceof HTMLElement)) {\n  window.PyViz = {comms: {}, comm_status:{}, kernels:{}, receivers: {}, plot_index: []}\n}\n\n\n    function JupyterCommManager() {\n    }\n\n    JupyterCommManager.prototype.register_target = function(plot_id, comm_id, msg_handler) {\n      if (window.comm_manager || ((window.Jupyter !== undefined) && (Jupyter.notebook.kernel != null))) {\n        var comm_manager = window.comm_manager || Jupyter.notebook.kernel.comm_manager;\n        comm_manager.register_target(comm_id, function(comm) {\n          comm.on_msg(msg_handler);\n        });\n      } else if ((plot_id in window.PyViz.kernels) && (window.PyViz.kernels[plot_id])) {\n        window.PyViz.kernels[plot_id].registerCommTarget(comm_id, function(comm) {\n          comm.onMsg = msg_handler;\n        });\n      } else if (typeof google != 'undefined' && google.colab.kernel != null) {\n        google.colab.kernel.comms.registerTarget(comm_id, (comm) => {\n          var messages = comm.messages[Symbol.asyncIterator]();\n          function processIteratorResult(result) {\n            var message = result.value;\n            console.log(message)\n            var content = {data: message.data, comm_id};\n            var buffers = []\n            for (var buffer of message.buffers || []) {\n              buffers.push(new DataView(buffer))\n            }\n            var metadata = message.metadata || {};\n            var msg = {content, buffers, metadata}\n            msg_handler(msg);\n            return messages.next().then(processIteratorResult);\n          }\n          return messages.next().then(processIteratorResult);\n        })\n      }\n    }\n\n    JupyterCommManager.prototype.get_client_comm = function(plot_id, comm_id, msg_handler) {\n      if (comm_id in window.PyViz.comms) {\n        return window.PyViz.comms[comm_id];\n      } else if (window.comm_manager || ((window.Jupyter !== undefined) && (Jupyter.notebook.kernel != null))) {\n        var comm_manager = window.comm_manager || Jupyter.notebook.kernel.comm_manager;\n        var comm = comm_manager.new_comm(comm_id, {}, {}, {}, comm_id);\n        if (msg_handler) {\n          comm.on_msg(msg_handler);\n        }\n      } else if ((plot_id in window.PyViz.kernels) && (window.PyViz.kernels[plot_id])) {\n        var comm = window.PyViz.kernels[plot_id].connectToComm(comm_id);\n        comm.open();\n        if (msg_handler) {\n          comm.onMsg = msg_handler;\n        }\n      } else if (typeof google != 'undefined' && google.colab.kernel != null) {\n        var comm_promise = google.colab.kernel.comms.open(comm_id)\n        comm_promise.then((comm) => {\n          window.PyViz.comms[comm_id] = comm;\n          if (msg_handler) {\n            var messages = comm.messages[Symbol.asyncIterator]();\n            function processIteratorResult(result) {\n              var message = result.value;\n              var content = {data: message.data};\n              var metadata = message.metadata || {comm_id};\n              var msg = {content, metadata}\n              msg_handler(msg);\n              return messages.next().then(processIteratorResult);\n            }\n            return messages.next().then(processIteratorResult);\n          }\n        })\n        var sendClosure = (data, metadata, buffers, disposeOnDone) => {\n          return comm_promise.then((comm) => {\n            comm.send(data, metadata, buffers, disposeOnDone);\n          });\n        };\n        var comm = {\n          send: sendClosure\n        };\n      }\n      window.PyViz.comms[comm_id] = comm;\n      return comm;\n    }\n    window.PyViz.comm_manager = new JupyterCommManager();\n    \n\n\nvar JS_MIME_TYPE = 'application/javascript';\nvar HTML_MIME_TYPE = 'text/html';\nvar EXEC_MIME_TYPE = 'application/vnd.holoviews_exec.v0+json';\nvar CLASS_NAME = 'output';\n\n/**\n * Render data to the DOM node\n */\nfunction render(props, node) {\n  var div = document.createElement(\"div\");\n  var script = document.createElement(\"script\");\n  node.appendChild(div);\n  node.appendChild(script);\n}\n\n/**\n * Handle when a new output is added\n */\nfunction handle_add_output(event, handle) {\n  var output_area = handle.output_area;\n  var output = handle.output;\n  if ((output.data == undefined) || (!output.data.hasOwnProperty(EXEC_MIME_TYPE))) {\n    return\n  }\n  var id = output.metadata[EXEC_MIME_TYPE][\"id\"];\n  var toinsert = output_area.element.find(\".\" + CLASS_NAME.split(' ')[0]);\n  if (id !== undefined) {\n    var nchildren = toinsert.length;\n    var html_node = toinsert[nchildren-1].children[0];\n    html_node.innerHTML = output.data[HTML_MIME_TYPE];\n    var scripts = [];\n    var nodelist = html_node.querySelectorAll(\"script\");\n    for (var i in nodelist) {\n      if (nodelist.hasOwnProperty(i)) {\n        scripts.push(nodelist[i])\n      }\n    }\n\n    scripts.forEach( function (oldScript) {\n      var newScript = document.createElement(\"script\");\n      var attrs = [];\n      var nodemap = oldScript.attributes;\n      for (var j in nodemap) {\n        if (nodemap.hasOwnProperty(j)) {\n          attrs.push(nodemap[j])\n        }\n      }\n      attrs.forEach(function(attr) { newScript.setAttribute(attr.name, attr.value) });\n      newScript.appendChild(document.createTextNode(oldScript.innerHTML));\n      oldScript.parentNode.replaceChild(newScript, oldScript);\n    });\n    if (JS_MIME_TYPE in output.data) {\n      toinsert[nchildren-1].children[1].textContent = output.data[JS_MIME_TYPE];\n    }\n    output_area._hv_plot_id = id;\n    if ((window.Bokeh !== undefined) && (id in Bokeh.index)) {\n      window.PyViz.plot_index[id] = Bokeh.index[id];\n    } else {\n      window.PyViz.plot_index[id] = null;\n    }\n  } else if (output.metadata[EXEC_MIME_TYPE][\"server_id\"] !== undefined) {\n    var bk_div = document.createElement(\"div\");\n    bk_div.innerHTML = output.data[HTML_MIME_TYPE];\n    var script_attrs = bk_div.children[0].attributes;\n    for (var i = 0; i < script_attrs.length; i++) {\n      toinsert[toinsert.length - 1].childNodes[1].setAttribute(script_attrs[i].name, script_attrs[i].value);\n    }\n    // store reference to server id on output_area\n    output_area._bokeh_server_id = output.metadata[EXEC_MIME_TYPE][\"server_id\"];\n  }\n}\n\n/**\n * Handle when an output is cleared or removed\n */\nfunction handle_clear_output(event, handle) {\n  var id = handle.cell.output_area._hv_plot_id;\n  var server_id = handle.cell.output_area._bokeh_server_id;\n  if (((id === undefined) || !(id in PyViz.plot_index)) && (server_id !== undefined)) { return; }\n  var comm = window.PyViz.comm_manager.get_client_comm(\"hv-extension-comm\", \"hv-extension-comm\", function () {});\n  if (server_id !== null) {\n    comm.send({event_type: 'server_delete', 'id': server_id});\n    return;\n  } else if (comm !== null) {\n    comm.send({event_type: 'delete', 'id': id});\n  }\n  delete PyViz.plot_index[id];\n  if ((window.Bokeh !== undefined) & (id in window.Bokeh.index)) {\n    var doc = window.Bokeh.index[id].model.document\n    doc.clear();\n    const i = window.Bokeh.documents.indexOf(doc);\n    if (i > -1) {\n      window.Bokeh.documents.splice(i, 1);\n    }\n  }\n}\n\n/**\n * Handle kernel restart event\n */\nfunction handle_kernel_cleanup(event, handle) {\n  delete PyViz.comms[\"hv-extension-comm\"];\n  window.PyViz.plot_index = {}\n}\n\n/**\n * Handle update_display_data messages\n */\nfunction handle_update_output(event, handle) {\n  handle_clear_output(event, {cell: {output_area: handle.output_area}})\n  handle_add_output(event, handle)\n}\n\nfunction register_renderer(events, OutputArea) {\n  function append_mime(data, metadata, element) {\n    // create a DOM node to render to\n    var toinsert = this.create_output_subarea(\n    metadata,\n    CLASS_NAME,\n    EXEC_MIME_TYPE\n    );\n    this.keyboard_manager.register_events(toinsert);\n    // Render to node\n    var props = {data: data, metadata: metadata[EXEC_MIME_TYPE]};\n    render(props, toinsert[0]);\n    element.append(toinsert);\n    return toinsert\n  }\n\n  events.on('output_added.OutputArea', handle_add_output);\n  events.on('output_updated.OutputArea', handle_update_output);\n  events.on('clear_output.CodeCell', handle_clear_output);\n  events.on('delete.Cell', handle_clear_output);\n  events.on('kernel_ready.Kernel', handle_kernel_cleanup);\n\n  OutputArea.prototype.register_mime_type(EXEC_MIME_TYPE, append_mime, {\n    safe: true,\n    index: 0\n  });\n}\n\nif (window.Jupyter !== undefined) {\n  try {\n    var events = require('base/js/events');\n    var OutputArea = require('notebook/js/outputarea').OutputArea;\n    if (OutputArea.prototype.mime_types().indexOf(EXEC_MIME_TYPE) == -1) {\n      register_renderer(events, OutputArea);\n    }\n  } catch(err) {\n  }\n}\n"
     },
     "metadata": {},
     "output_type": "display_data"
    },
    {
     "data": {
      "application/vnd.holoviews_exec.v0+json": "",
      "text/html": [
       "<div id='a55637e2-410e-4d5d-9238-55d7543af2d9'>\n",
       "  <div id=\"eec9bc96-374b-4a8a-ba6f-57508bcf9bfc\" data-root-id=\"a55637e2-410e-4d5d-9238-55d7543af2d9\" style=\"display: contents;\"></div>\n",
       "</div>\n",
       "<script type=\"application/javascript\">(function(root) {\n",
       "  var docs_json = {\"0e97b30d-07b5-494b-a754-33b56913a397\":{\"version\":\"3.7.3\",\"title\":\"Bokeh Application\",\"roots\":[{\"type\":\"object\",\"name\":\"panel.models.browser.BrowserInfo\",\"id\":\"a55637e2-410e-4d5d-9238-55d7543af2d9\"},{\"type\":\"object\",\"name\":\"panel.models.comm_manager.CommManager\",\"id\":\"855ff7cb-ca1d-4a56-b2df-6d22e6468cfa\",\"attributes\":{\"plot_id\":\"a55637e2-410e-4d5d-9238-55d7543af2d9\",\"comm_id\":\"1532c5bdb77749e096257bd6cc42d8fd\",\"client_comm_id\":\"e690576a59774293abc7bcaa1a23c25b\"}}],\"defs\":[{\"type\":\"model\",\"name\":\"ReactiveHTML1\"},{\"type\":\"model\",\"name\":\"FlexBox1\",\"properties\":[{\"name\":\"align_content\",\"kind\":\"Any\",\"default\":\"flex-start\"},{\"name\":\"align_items\",\"kind\":\"Any\",\"default\":\"flex-start\"},{\"name\":\"flex_direction\",\"kind\":\"Any\",\"default\":\"row\"},{\"name\":\"flex_wrap\",\"kind\":\"Any\",\"default\":\"wrap\"},{\"name\":\"gap\",\"kind\":\"Any\",\"default\":\"\"},{\"name\":\"justify_content\",\"kind\":\"Any\",\"default\":\"flex-start\"}]},{\"type\":\"model\",\"name\":\"FloatPanel1\",\"properties\":[{\"name\":\"config\",\"kind\":\"Any\",\"default\":{\"type\":\"map\"}},{\"name\":\"contained\",\"kind\":\"Any\",\"default\":true},{\"name\":\"position\",\"kind\":\"Any\",\"default\":\"right-top\"},{\"name\":\"offsetx\",\"kind\":\"Any\",\"default\":null},{\"name\":\"offsety\",\"kind\":\"Any\",\"default\":null},{\"name\":\"theme\",\"kind\":\"Any\",\"default\":\"primary\"},{\"name\":\"status\",\"kind\":\"Any\",\"default\":\"normalized\"}]},{\"type\":\"model\",\"name\":\"GridStack1\",\"properties\":[{\"name\":\"ncols\",\"kind\":\"Any\",\"default\":null},{\"name\":\"nrows\",\"kind\":\"Any\",\"default\":null},{\"name\":\"allow_resize\",\"kind\":\"Any\",\"default\":true},{\"name\":\"allow_drag\",\"kind\":\"Any\",\"default\":true},{\"name\":\"state\",\"kind\":\"Any\",\"default\":[]}]},{\"type\":\"model\",\"name\":\"drag1\",\"properties\":[{\"name\":\"slider_width\",\"kind\":\"Any\",\"default\":5},{\"name\":\"slider_color\",\"kind\":\"Any\",\"default\":\"black\"},{\"name\":\"value\",\"kind\":\"Any\",\"default\":50}]},{\"type\":\"model\",\"name\":\"click1\",\"properties\":[{\"name\":\"terminal_output\",\"kind\":\"Any\",\"default\":\"\"},{\"name\":\"debug_name\",\"kind\":\"Any\",\"default\":\"\"},{\"name\":\"clears\",\"kind\":\"Any\",\"default\":0}]},{\"type\":\"model\",\"name\":\"FastWrapper1\",\"properties\":[{\"name\":\"object\",\"kind\":\"Any\",\"default\":null},{\"name\":\"style\",\"kind\":\"Any\",\"default\":null}]},{\"type\":\"model\",\"name\":\"NotificationArea1\",\"properties\":[{\"name\":\"js_events\",\"kind\":\"Any\",\"default\":{\"type\":\"map\"}},{\"name\":\"max_notifications\",\"kind\":\"Any\",\"default\":5},{\"name\":\"notifications\",\"kind\":\"Any\",\"default\":[]},{\"name\":\"position\",\"kind\":\"Any\",\"default\":\"bottom-right\"},{\"name\":\"_clear\",\"kind\":\"Any\",\"default\":0},{\"name\":\"types\",\"kind\":\"Any\",\"default\":[{\"type\":\"map\",\"entries\":[[\"type\",\"warning\"],[\"background\",\"#ffc107\"],[\"icon\",{\"type\":\"map\",\"entries\":[[\"className\",\"fas fa-exclamation-triangle\"],[\"tagName\",\"i\"],[\"color\",\"white\"]]}]]},{\"type\":\"map\",\"entries\":[[\"type\",\"info\"],[\"background\",\"#007bff\"],[\"icon\",{\"type\":\"map\",\"entries\":[[\"className\",\"fas fa-info-circle\"],[\"tagName\",\"i\"],[\"color\",\"white\"]]}]]}]}]},{\"type\":\"model\",\"name\":\"Notification\",\"properties\":[{\"name\":\"background\",\"kind\":\"Any\",\"default\":null},{\"name\":\"duration\",\"kind\":\"Any\",\"default\":3000},{\"name\":\"icon\",\"kind\":\"Any\",\"default\":null},{\"name\":\"message\",\"kind\":\"Any\",\"default\":\"\"},{\"name\":\"notification_type\",\"kind\":\"Any\",\"default\":null},{\"name\":\"_rendered\",\"kind\":\"Any\",\"default\":false},{\"name\":\"_destroyed\",\"kind\":\"Any\",\"default\":false}]},{\"type\":\"model\",\"name\":\"TemplateActions1\",\"properties\":[{\"name\":\"open_modal\",\"kind\":\"Any\",\"default\":0},{\"name\":\"close_modal\",\"kind\":\"Any\",\"default\":0}]},{\"type\":\"model\",\"name\":\"BootstrapTemplateActions1\",\"properties\":[{\"name\":\"open_modal\",\"kind\":\"Any\",\"default\":0},{\"name\":\"close_modal\",\"kind\":\"Any\",\"default\":0}]},{\"type\":\"model\",\"name\":\"TemplateEditor1\",\"properties\":[{\"name\":\"layout\",\"kind\":\"Any\",\"default\":[]}]},{\"type\":\"model\",\"name\":\"MaterialTemplateActions1\",\"properties\":[{\"name\":\"open_modal\",\"kind\":\"Any\",\"default\":0},{\"name\":\"close_modal\",\"kind\":\"Any\",\"default\":0}]},{\"type\":\"model\",\"name\":\"ReactiveESM1\",\"properties\":[{\"name\":\"esm_constants\",\"kind\":\"Any\",\"default\":{\"type\":\"map\"}}]},{\"type\":\"model\",\"name\":\"JSComponent1\",\"properties\":[{\"name\":\"esm_constants\",\"kind\":\"Any\",\"default\":{\"type\":\"map\"}}]},{\"type\":\"model\",\"name\":\"ReactComponent1\",\"properties\":[{\"name\":\"esm_constants\",\"kind\":\"Any\",\"default\":{\"type\":\"map\"}}]},{\"type\":\"model\",\"name\":\"AnyWidgetComponent1\",\"properties\":[{\"name\":\"esm_constants\",\"kind\":\"Any\",\"default\":{\"type\":\"map\"}}]},{\"type\":\"model\",\"name\":\"request_value1\",\"properties\":[{\"name\":\"fill\",\"kind\":\"Any\",\"default\":\"none\"},{\"name\":\"_synced\",\"kind\":\"Any\",\"default\":null},{\"name\":\"_request_sync\",\"kind\":\"Any\",\"default\":0}]}]}};\n",
       "  var render_items = [{\"docid\":\"0e97b30d-07b5-494b-a754-33b56913a397\",\"roots\":{\"a55637e2-410e-4d5d-9238-55d7543af2d9\":\"eec9bc96-374b-4a8a-ba6f-57508bcf9bfc\"},\"root_ids\":[\"a55637e2-410e-4d5d-9238-55d7543af2d9\"]}];\n",
       "  var docs = Object.values(docs_json)\n",
       "  if (!docs) {\n",
       "    return\n",
       "  }\n",
       "  const py_version = docs[0].version.replace('rc', '-rc.').replace('.dev', '-dev.')\n",
       "  async function embed_document(root) {\n",
       "    var Bokeh = get_bokeh(root)\n",
       "    await Bokeh.embed.embed_items_notebook(docs_json, render_items);\n",
       "    for (const render_item of render_items) {\n",
       "      for (const root_id of render_item.root_ids) {\n",
       "\tconst id_el = document.getElementById(root_id)\n",
       "\tif (id_el.children.length && id_el.children[0].hasAttribute('data-root-id')) {\n",
       "\t  const root_el = id_el.children[0]\n",
       "\t  root_el.id = root_el.id + '-rendered'\n",
       "\t  for (const child of root_el.children) {\n",
       "            // Ensure JupyterLab does not capture keyboard shortcuts\n",
       "            // see: https://jupyterlab.readthedocs.io/en/4.1.x/extension/notebook.html#keyboard-interaction-model\n",
       "\t    child.setAttribute('data-lm-suppress-shortcuts', 'true')\n",
       "\t  }\n",
       "\t}\n",
       "      }\n",
       "    }\n",
       "  }\n",
       "  function get_bokeh(root) {\n",
       "    if (root.Bokeh === undefined) {\n",
       "      return null\n",
       "    } else if (root.Bokeh.version !== py_version) {\n",
       "      if (root.Bokeh.versions === undefined || !root.Bokeh.versions.has(py_version)) {\n",
       "\treturn null\n",
       "      }\n",
       "      return root.Bokeh.versions.get(py_version);\n",
       "    } else if (root.Bokeh.version === py_version) {\n",
       "      return root.Bokeh\n",
       "    }\n",
       "    return null\n",
       "  }\n",
       "  function is_loaded(root) {\n",
       "    var Bokeh = get_bokeh(root)\n",
       "    return (Bokeh != null && Bokeh.Panel !== undefined)\n",
       "  }\n",
       "  if (is_loaded(root)) {\n",
       "    embed_document(root);\n",
       "  } else {\n",
       "    var attempts = 0;\n",
       "    var timer = setInterval(function(root) {\n",
       "      if (is_loaded(root)) {\n",
       "        clearInterval(timer);\n",
       "        embed_document(root);\n",
       "      } else if (document.readyState == \"complete\") {\n",
       "        attempts++;\n",
       "        if (attempts > 200) {\n",
       "          clearInterval(timer);\n",
       "\t  var Bokeh = get_bokeh(root)\n",
       "\t  if (Bokeh == null || Bokeh.Panel == null) {\n",
       "            console.warn(\"Panel: ERROR: Unable to run Panel code because Bokeh or Panel library is missing\");\n",
       "\t  } else {\n",
       "\t    console.warn(\"Panel: WARNING: Attempting to render but not all required libraries could be resolved.\")\n",
       "\t    embed_document(root)\n",
       "\t  }\n",
       "        }\n",
       "      }\n",
       "    }, 25, root)\n",
       "  }\n",
       "})(window);</script>"
      ]
     },
     "metadata": {
      "application/vnd.holoviews_exec.v0+json": {
       "id": "a55637e2-410e-4d5d-9238-55d7543af2d9"
      }
     },
     "output_type": "display_data"
    }
   ],
   "source": [
    "import random\n",
    "import matplotlib.pyplot as plt\n",
    "import numpy as np\n",
    "import pandas as pd\n",
    "from phase3 import *\n",
    "from climakitae.util.warming_levels import get_gwl_at_year, get_year_at_gwl\n",
    "random.seed(35)\n",
    "\n",
    "import warnings\n",
    "warnings.filterwarnings(\"ignore\", category=RuntimeWarning)"
   ]
  },
  {
   "cell_type": "markdown",
   "id": "2b34672a-fb74-4c19-826c-6032b97d17e1",
   "metadata": {},
   "source": [
    "### Global Variables"
   ]
  },
  {
   "cell_type": "code",
   "execution_count": 2,
   "id": "25396b86-3edc-4965-8c5c-4e5f378696ba",
   "metadata": {},
   "outputs": [],
   "source": [
    "# Putting locations into a DataFrame\n",
    "locations = {\n",
    "    \"Goleta\": (34.486652, -119.894310),\n",
    "    \"Isla Vista\": (34.427741, -119.855950),\n",
    "    \"Santa Barbara Mountains\": (34.518453, -119.799645),\n",
    "    \"Valencia\": (34.432468, -118.571098),\n",
    "    \"Castaic\": (34.492141, -118.605053),\n",
    "    \"Lebec\": (34.680102, -118.789246),\n",
    "}\n",
    "\n",
    "df = pd.DataFrame.from_dict(locations, orient='index', columns=['lat', 'lon']).reset_index()\n",
    "df.rename(columns={'index': 'location'}, inplace=True)\n",
    "\n",
    "# Santa Barbara area\n",
    "sb = df.iloc[:3][['lat', 'lon']]\n",
    "sb_locs = ['Goleta', 'Isla Vista', 'Santa Barbara Mountains']\n",
    "\n",
    "# Santa Clarita area\n",
    "sc = df.iloc[3:6][['lat', 'lon']]\n",
    "sc_locs = ['Valencia', 'Castaic', 'Lebec']"
   ]
  },
  {
   "cell_type": "code",
   "execution_count": 3,
   "id": "3d55b3e4-44cf-4fdf-b69d-7cb6bdf0987c",
   "metadata": {},
   "outputs": [],
   "source": [
    "# Set params for 1-in-X calculations\n",
    "one_in_x = np.array([10, 100])\n",
    "event_duration = (1, 'day')\n",
    "distr = 'gev'"
   ]
  },
  {
   "cell_type": "markdown",
   "id": "c80362a8-81ee-4cdd-990f-0f2538ab5dfd",
   "metadata": {},
   "source": [
    "## Introduction of Custom WLs"
   ]
  },
  {
   "cell_type": "markdown",
   "id": "8419a0f9-5eed-44ab-b15f-a36e0000abc4",
   "metadata": {},
   "source": [
    "In this version, we will introduce custom warming levels, and a tool to help you find a custom WL appropriate for your planning processes.\n",
    "\n",
    "Below, you'll see how to use two functions that translate between years and GWLs.\n",
    "\n",
    "**An important note:**\n",
    "In order to use the SSP parameter for the following functions, the SSP values need to be one (or more) of the following:\n",
    "\n",
    "```\n",
    "\"Historical\", \"SSP 1-1.9\", \"SSP 1-2.6\", \"SSP 2-4.5\", \"SSP 3-7.0\", \"SSP 5-8.5\", or \"all\"\n",
    "```\n",
    "\n",
    "The bounds of the potential warming levels are from 0 to 5.702 for WRF, and the bounds of the valid years are from 1950-2100."
   ]
  },
  {
   "cell_type": "markdown",
   "id": "1329e29f-1f7b-420a-bf3d-d8409dfa8337",
   "metadata": {},
   "source": [
    "#### Examples"
   ]
  },
  {
   "cell_type": "markdown",
   "id": "92ce0a26-089d-40ce-86dd-f53b445dbb85",
   "metadata": {},
   "source": [
    "In this first example, we will use `get_gwl_at_year` to find the WL associated with a given year for SSP 3-7.0."
   ]
  },
  {
   "cell_type": "code",
   "execution_count": null,
   "id": "1dc7e2cf-a188-4f30-a1a2-223b85548f0a",
   "metadata": {},
   "outputs": [],
   "source": [
    "get_gwl_at_year(2020, ssp=\"SSP 3-7.0\")"
   ]
  },
  {
   "cell_type": "markdown",
   "id": "22b5d919-60f5-4ae7-9301-01ee6d77edc5",
   "metadata": {},
   "source": [
    "You can additionally pass in a year and get back GWLs across all SSPs."
   ]
  },
  {
   "cell_type": "code",
   "execution_count": null,
   "id": "d1a340ac-0ff7-4645-a3bf-5cfd2878c428",
   "metadata": {},
   "outputs": [],
   "source": [
    "get_gwl_at_year(2050, ssp=\"all\")"
   ]
  },
  {
   "cell_type": "markdown",
   "id": "103e6e34-61b6-4225-bb49-b0099a9d6a00",
   "metadata": {},
   "source": [
    "If you're interested in knowing what year is associated with a given warming level, you can do the reverse, with `get_year_at_gwl`."
   ]
  },
  {
   "cell_type": "code",
   "execution_count": null,
   "id": "79715a31-dd10-47d8-bbca-06c3148313a3",
   "metadata": {},
   "outputs": [],
   "source": [
    "get_year_at_gwl(2.1, ssp=\"SSP 3-7.0\")"
   ]
  },
  {
   "cell_type": "markdown",
   "id": "d4a51bec-cc70-410e-9496-4f342268d593",
   "metadata": {},
   "source": [
    "And the same `all` SSP argument if you wanted to see all SSPs."
   ]
  },
  {
   "cell_type": "code",
   "execution_count": null,
   "id": "a74d99e7-9c8d-420a-96ce-db0e5006ae5a",
   "metadata": {},
   "outputs": [],
   "source": [
    "get_year_at_gwl(2.1, ssp=\"all\")"
   ]
  },
  {
   "cell_type": "markdown",
   "id": "8a8fb7f2-ca58-489b-b33c-f01a36a7da82",
   "metadata": {},
   "source": [
    "You'll notice that the above DataFrame returns NaNs for certain SSPs, this is because those SSPs don't have any GCMs that reach that given level of warming."
   ]
  },
  {
   "cell_type": "code",
   "execution_count": null,
   "id": "05cafb36-8c64-4bee-8b10-a35caf0f8954",
   "metadata": {},
   "outputs": [],
   "source": [
    "# Example with a really high WL\n",
    "get_year_at_gwl(6.7, ssp=\"all\")"
   ]
  },
  {
   "cell_type": "markdown",
   "id": "a41023c5-7334-4262-b690-1dc455b868f4",
   "metadata": {},
   "source": [
    "From here, you can decide how you'd like to aggregate the WL values across the SSPs from the returned table from `get_gwl_at_year`. Then, you can pass in that WL value to the following `retrieve_data` function to get custom WL data!"
   ]
  },
  {
   "cell_type": "markdown",
   "id": "e1125df1-b4c3-4001-bf9b-c07f83a7c66d",
   "metadata": {},
   "source": [
    "## Reading/Loading WL Data"
   ]
  },
  {
   "cell_type": "code",
   "execution_count": 4,
   "id": "0eb928a8-ca03-4fd7-9cd4-182aeb6fd66c",
   "metadata": {},
   "outputs": [
    {
     "name": "stdout",
     "output_type": "stream",
     "text": [
      "Attempting to load saved SB files...\n",
      "Falling back to cava_data for SB due to error: no files to open\n",
      "Using `cava_data` to fetch SB data instead...\n",
      "Calculating 1-in-10 year, 1-day Max Air Temperature at 2m for all seasons for Warming Level 3.142°C and 1-in-100 year, 1-day Max Air Temperature at 2m for all seasons for Warming Level 3.142°C\n",
      "--- Selecting Data Points --- \n",
      "\n",
      "Selecting data for (34.486652, -119.89431)\n",
      "Selecting data for (34.427741, -119.85595)\n",
      "Selecting data for (34.518453, -119.799645)\n",
      "\n",
      "--- Loading Data into Memory ---\n",
      "\n",
      "Point (34.49457931518555, -119.88214111328125)\n",
      "Processing data to read 8.02 MB of data into memory... \n",
      "[########################################] | 100% Completed | 72.08 s\n",
      "Complete!\n",
      "Point (34.433998107910156, -119.87033081054688)\n",
      "Processing data to read 8.02 MB of data into memory... \n",
      "[########################################] | 100% Completed | 75.64 s\n",
      "Complete!\n",
      "Point (34.5202751159668, -119.78153991699219)\n",
      "Processing data to read 8.02 MB of data into memory... \n",
      "[########################################] | 100% Completed | 59.21 s\n",
      "Complete!\n",
      "\n",
      "--- Exporting Raw Data ---\n",
      "Exporting specified data to NetCDF...\n",
      "Saving file locally as NetCDF4...\n",
      "Saved! You can find your file in the panel to the left and download to your local machine from there.\n",
      "Exporting specified data to NetCDF...\n",
      "Saving file locally as NetCDF4...\n",
      "Saved! You can find your file in the panel to the left and download to your local machine from there.\n",
      "Exporting specified data to NetCDF...\n",
      "Saving file locally as NetCDF4...\n",
      "Saved! You can find your file in the panel to the left and download to your local machine from there.\n",
      "Attempting to load saved SC files...\n",
      "Falling back to cava_data for SC due to error: no files to open\n",
      "Using `cava_data` to fetch SC data instead...\n",
      "Calculating 1-in-10 year, 1-day Max Air Temperature at 2m for all seasons for Warming Level 2.718°C and 1-in-100 year, 1-day Max Air Temperature at 2m for all seasons for Warming Level 2.718°C\n",
      "--- Selecting Data Points --- \n",
      "\n",
      "Selecting data for (34.432468, -118.571098)\n",
      "Selecting data for (34.492141, -118.605053)\n",
      "Selecting data for (34.680102, -118.789246)\n",
      "\n",
      "--- Loading Data into Memory ---\n",
      "\n",
      "Point (34.424747467041016, -118.55947875976562)\n",
      "Processing data to read 8.02 MB of data into memory... \n",
      "[########################################] | 100% Completed | 78.09 s\n",
      "Complete!\n",
      "Point (34.49235916137695, -118.61640930175781)\n",
      "Processing data to read 8.02 MB of data into memory... \n",
      "[########################################] | 100% Completed | 77.55 s\n",
      "Complete!\n",
      "Point (34.695125579833984, -118.78790283203125)\n",
      "Processing data to read 8.02 MB of data into memory... \n",
      "[########################################] | 100% Completed | 62.02 s\n",
      "Complete!\n",
      "\n",
      "--- Exporting Raw Data ---\n",
      "Exporting specified data to NetCDF...\n",
      "Saving file locally as NetCDF4...\n",
      "Saved! You can find your file in the panel to the left and download to your local machine from there.\n",
      "Exporting specified data to NetCDF...\n",
      "Saving file locally as NetCDF4...\n",
      "Saved! You can find your file in the panel to the left and download to your local machine from there.\n",
      "Exporting specified data to NetCDF...\n",
      "Saving file locally as NetCDF4...\n",
      "Saved! You can find your file in the panel to the left and download to your local machine from there.\n"
     ]
    }
   ],
   "source": [
    "### Retrieving saved files for SB/SC locations, or generating the data from scratch if not available locally\n",
    "sb_files = [\n",
    "#     'custom-wls/one_in_10-100_temperature_raw_data_34495N_-119882W.nc',\n",
    "#     'custom-wls/one_in_10-100_temperature_raw_data_34434N_-11987W.nc',\n",
    "#     'custom-wls/one_in_10-100_temperature_raw_data_3452N_-119782W.nc'\n",
    "]\n",
    "sc_files = [\n",
    "#     'one_in_10-100_temperature_raw_data_34425N_-118559W.nc',\n",
    "#     'one_in_10-100_temperature_raw_data_34492N_-118616W.nc',\n",
    "#     'one_in_10-100_temperature_raw_data_34695N_-118788W.nc',\n",
    "]\n",
    "\n",
    "# Pass in custom parameters\n",
    "clean_raw_data_sb = retrieve_data(\n",
    "    sb_locs, \n",
    "    sb, \n",
    "    sb_files, \n",
    "    'SB', \n",
    "    hour_offset=7, # Offset hours from UTC to a different timezone (-7 to PST)\n",
    "    warming_level=3.14159 # Pass in a custom WL here!\n",
    ")\n",
    "clean_raw_data_sc = retrieve_data(\n",
    "    sc_locs, \n",
    "    sc, \n",
    "    sc_files, \n",
    "    'SC', \n",
    "    hour_offset=7, \n",
    "    warming_level=2.71818\n",
    ")"
   ]
  },
  {
   "cell_type": "markdown",
   "id": "c1916508-8fb3-4c8a-b406-33088634370c",
   "metadata": {},
   "source": [
    "### Calculating 1-in-X events"
   ]
  },
  {
   "cell_type": "code",
   "execution_count": 5,
   "id": "5ce2b41c-ccb9-4709-ba02-e3a2fca484fb",
   "metadata": {},
   "outputs": [
    {
     "name": "stderr",
     "output_type": "stream",
     "text": [
      "/home/jovyan/src/climakitae/climakitae/explore/threshold_tools.py:231: UserWarning: \n",
      "\n",
      "WARNING: Found NaN values in block maxima but unable to determine appropriate dropping strategy for dimensions ('location', 'time', 'simulation')\n",
      "No NaN values will be dropped from the block maxima DataArray.\n",
      "Please inspect the data and handle NaN values appropriately before proceeding.\n",
      "  warnings.warn(\n"
     ]
    },
    {
     "ename": "ValueError",
     "evalue": "all input arrays must have the same shape",
     "output_type": "error",
     "traceback": [
      "\u001b[0;31m---------------------------------------------------------------------------\u001b[0m",
      "\u001b[0;31mValueError\u001b[0m                                Traceback (most recent call last)",
      "File \u001b[0;32m<timed exec>:2\u001b[0m\n",
      "File \u001b[0;32m~/cae-notebooks/collaborative/IOU/8760/phase3.py:217\u001b[0m, in \u001b[0;36mget_one_in_x\u001b[0;34m(da, one_in_x, event_duration, distr, extremes_type)\u001b[0m\n\u001b[1;32m    192\u001b[0m \u001b[38;5;250m\u001b[39m\u001b[38;5;124;03m\"\"\"\u001b[39;00m\n\u001b[1;32m    193\u001b[0m \u001b[38;5;124;03mCalculate the 1-in-X year return value for a given dataset and event duration.\u001b[39;00m\n\u001b[1;32m    194\u001b[0m \n\u001b[0;32m   (...)\u001b[0m\n\u001b[1;32m    208\u001b[0m \u001b[38;5;124;03m        DataArray of the 1-in-X return values calculated across simulations or points.\u001b[39;00m\n\u001b[1;32m    209\u001b[0m \u001b[38;5;124;03m\"\"\"\u001b[39;00m\n\u001b[1;32m    210\u001b[0m ams \u001b[38;5;241m=\u001b[39m get_block_maxima(\n\u001b[1;32m    211\u001b[0m     da\u001b[38;5;241m.\u001b[39msqueeze(),\n\u001b[1;32m    212\u001b[0m     extremes_type\u001b[38;5;241m=\u001b[39mextremes_type,\n\u001b[1;32m    213\u001b[0m     groupby\u001b[38;5;241m=\u001b[39mevent_duration,\n\u001b[1;32m    214\u001b[0m     check_ess\u001b[38;5;241m=\u001b[39m\u001b[38;5;28;01mFalse\u001b[39;00m,\n\u001b[1;32m    215\u001b[0m )\u001b[38;5;241m.\u001b[39msqueeze()\n\u001b[0;32m--> 217\u001b[0m \u001b[38;5;28;01mreturn\u001b[39;00m \u001b[43mget_return_value\u001b[49m\u001b[43m(\u001b[49m\n\u001b[1;32m    218\u001b[0m \u001b[43m    \u001b[49m\u001b[43mams\u001b[49m\u001b[43m,\u001b[49m\n\u001b[1;32m    219\u001b[0m \u001b[43m    \u001b[49m\u001b[43mreturn_period\u001b[49m\u001b[38;5;241;43m=\u001b[39;49m\u001b[43mone_in_x\u001b[49m\u001b[43m,\u001b[49m\n\u001b[1;32m    220\u001b[0m \u001b[43m    \u001b[49m\u001b[43mmultiple_points\u001b[49m\u001b[38;5;241;43m=\u001b[39;49m\u001b[38;5;28;43;01mFalse\u001b[39;49;00m\u001b[43m,\u001b[49m\n\u001b[1;32m    221\u001b[0m \u001b[43m    \u001b[49m\u001b[43mdistr\u001b[49m\u001b[38;5;241;43m=\u001b[39;49m\u001b[43mdistr\u001b[49m\u001b[43m,\u001b[49m\n\u001b[1;32m    222\u001b[0m \u001b[43m    \u001b[49m\u001b[43mextremes_type\u001b[49m\u001b[38;5;241;43m=\u001b[39;49m\u001b[43mextremes_type\u001b[49m\u001b[43m,\u001b[49m\n\u001b[1;32m    223\u001b[0m \u001b[43m    \u001b[49m\u001b[43mbootstrap_runs\u001b[49m\u001b[38;5;241;43m=\u001b[39;49m\u001b[38;5;241;43m20\u001b[39;49m\u001b[43m,\u001b[49m\n\u001b[1;32m    224\u001b[0m \u001b[43m\u001b[49m\u001b[43m)\u001b[49m\n",
      "File \u001b[0;32m~/src/climakitae/climakitae/explore/threshold_tools.py:862\u001b[0m, in \u001b[0;36mget_return_value\u001b[0;34m(bms, return_period, distr, bootstrap_runs, conf_int_lower_bound, conf_int_upper_bound, multiple_points, extremes_type)\u001b[0m\n\u001b[1;32m    827\u001b[0m \u001b[38;5;28;01mdef\u001b[39;00m\u001b[38;5;250m \u001b[39m\u001b[38;5;21mget_return_value\u001b[39m(\n\u001b[1;32m    828\u001b[0m     bms: xr\u001b[38;5;241m.\u001b[39mDataArray,\n\u001b[1;32m    829\u001b[0m     return_period: \u001b[38;5;28mfloat\u001b[39m \u001b[38;5;241m=\u001b[39m \u001b[38;5;241m10\u001b[39m,\n\u001b[0;32m   (...)\u001b[0m\n\u001b[1;32m    835\u001b[0m     extremes_type: \u001b[38;5;28mstr\u001b[39m \u001b[38;5;241m=\u001b[39m \u001b[38;5;124m\"\u001b[39m\u001b[38;5;124mmax\u001b[39m\u001b[38;5;124m\"\u001b[39m,\n\u001b[1;32m    836\u001b[0m ) \u001b[38;5;241m-\u001b[39m\u001b[38;5;241m>\u001b[39m xr\u001b[38;5;241m.\u001b[39mDataset:\n\u001b[1;32m    837\u001b[0m \u001b[38;5;250m    \u001b[39m\u001b[38;5;124;03m\"\"\"Creates xarray Dataset with return values and confidence intervals from maximum series.\u001b[39;00m\n\u001b[1;32m    838\u001b[0m \n\u001b[1;32m    839\u001b[0m \u001b[38;5;124;03m    Parameters\u001b[39;00m\n\u001b[0;32m   (...)\u001b[0m\n\u001b[1;32m    859\u001b[0m \u001b[38;5;124;03m        Dataset with return values and confidence intervals\u001b[39;00m\n\u001b[1;32m    860\u001b[0m \u001b[38;5;124;03m    \"\"\"\u001b[39;00m\n\u001b[0;32m--> 862\u001b[0m     \u001b[38;5;28;01mreturn\u001b[39;00m \u001b[43m_get_return_variable\u001b[49m\u001b[43m(\u001b[49m\n\u001b[1;32m    863\u001b[0m \u001b[43m        \u001b[49m\u001b[43mbms\u001b[49m\u001b[43m,\u001b[49m\n\u001b[1;32m    864\u001b[0m \u001b[43m        \u001b[49m\u001b[38;5;124;43m\"\u001b[39;49m\u001b[38;5;124;43mreturn_value\u001b[39;49m\u001b[38;5;124;43m\"\u001b[39;49m\u001b[43m,\u001b[49m\n\u001b[1;32m    865\u001b[0m \u001b[43m        \u001b[49m\u001b[43mreturn_period\u001b[49m\u001b[43m,\u001b[49m\n\u001b[1;32m    866\u001b[0m \u001b[43m        \u001b[49m\u001b[43mdistr\u001b[49m\u001b[43m,\u001b[49m\n\u001b[1;32m    867\u001b[0m \u001b[43m        \u001b[49m\u001b[43mbootstrap_runs\u001b[49m\u001b[43m,\u001b[49m\n\u001b[1;32m    868\u001b[0m \u001b[43m        \u001b[49m\u001b[43mconf_int_lower_bound\u001b[49m\u001b[43m,\u001b[49m\n\u001b[1;32m    869\u001b[0m \u001b[43m        \u001b[49m\u001b[43mconf_int_upper_bound\u001b[49m\u001b[43m,\u001b[49m\n\u001b[1;32m    870\u001b[0m \u001b[43m        \u001b[49m\u001b[43mmultiple_points\u001b[49m\u001b[43m,\u001b[49m\n\u001b[1;32m    871\u001b[0m \u001b[43m        \u001b[49m\u001b[43mextremes_type\u001b[49m\u001b[43m,\u001b[49m\n\u001b[1;32m    872\u001b[0m \u001b[43m    \u001b[49m\u001b[43m)\u001b[49m\n",
      "File \u001b[0;32m~/src/climakitae/climakitae/explore/threshold_tools.py:774\u001b[0m, in \u001b[0;36m_get_return_variable\u001b[0;34m(bms, data_variable, arg_value, distr, bootstrap_runs, conf_int_lower_bound, conf_int_upper_bound, multiple_points, extremes_type)\u001b[0m\n\u001b[1;32m    757\u001b[0m     conf_int_lower_limit, conf_int_upper_limit \u001b[38;5;241m=\u001b[39m _conf_int(\n\u001b[1;32m    758\u001b[0m         bms\u001b[38;5;241m=\u001b[39mbms,\n\u001b[1;32m    759\u001b[0m         distr\u001b[38;5;241m=\u001b[39mdistr,\n\u001b[0;32m   (...)\u001b[0m\n\u001b[1;32m    766\u001b[0m         extremes_type\u001b[38;5;241m=\u001b[39mextremes_type,\n\u001b[1;32m    767\u001b[0m     )\n\u001b[1;32m    768\u001b[0m     \u001b[38;5;28;01mreturn\u001b[39;00m (\n\u001b[1;32m    769\u001b[0m         np\u001b[38;5;241m.\u001b[39marray([return_variable]),\n\u001b[1;32m    770\u001b[0m         np\u001b[38;5;241m.\u001b[39marray([conf_int_lower_limit]),\n\u001b[1;32m    771\u001b[0m         np\u001b[38;5;241m.\u001b[39marray([conf_int_upper_limit]),\n\u001b[1;32m    772\u001b[0m     )\n\u001b[0;32m--> 774\u001b[0m return_variable, conf_int_lower_limit, conf_int_upper_limit \u001b[38;5;241m=\u001b[39m \u001b[43mxr\u001b[49m\u001b[38;5;241;43m.\u001b[39;49m\u001b[43mapply_ufunc\u001b[49m\u001b[43m(\u001b[49m\n\u001b[1;32m    775\u001b[0m \u001b[43m    \u001b[49m\u001b[43m_return_variable\u001b[49m\u001b[43m,\u001b[49m\n\u001b[1;32m    776\u001b[0m \u001b[43m    \u001b[49m\u001b[43mbms\u001b[49m\u001b[43m,\u001b[49m\n\u001b[1;32m    777\u001b[0m \u001b[43m    \u001b[49m\u001b[43minput_core_dims\u001b[49m\u001b[38;5;241;43m=\u001b[39;49m\u001b[43m[\u001b[49m\u001b[43m[\u001b[49m\u001b[38;5;124;43m\"\u001b[39;49m\u001b[38;5;124;43mtime\u001b[39;49m\u001b[38;5;124;43m\"\u001b[39;49m\u001b[43m]\u001b[49m\u001b[43m]\u001b[49m\u001b[43m,\u001b[49m\n\u001b[1;32m    778\u001b[0m \u001b[43m    \u001b[49m\u001b[43mexclude_dims\u001b[49m\u001b[38;5;241;43m=\u001b[39;49m\u001b[38;5;28;43mset\u001b[39;49m\u001b[43m(\u001b[49m\u001b[43m(\u001b[49m\u001b[38;5;124;43m\"\u001b[39;49m\u001b[38;5;124;43mtime\u001b[39;49m\u001b[38;5;124;43m\"\u001b[39;49m\u001b[43m,\u001b[49m\u001b[43m)\u001b[49m\u001b[43m)\u001b[49m\u001b[43m,\u001b[49m\n\u001b[1;32m    779\u001b[0m \u001b[43m    \u001b[49m\u001b[43mvectorize\u001b[49m\u001b[38;5;241;43m=\u001b[39;49m\u001b[38;5;28;43;01mTrue\u001b[39;49;00m\u001b[43m,\u001b[49m\n\u001b[1;32m    780\u001b[0m \u001b[43m    \u001b[49m\u001b[43moutput_core_dims\u001b[49m\u001b[38;5;241;43m=\u001b[39;49m\u001b[43m[\u001b[49m\u001b[43m[\u001b[49m\u001b[38;5;124;43m\"\u001b[39;49m\u001b[38;5;124;43mone_in_x\u001b[39;49m\u001b[38;5;124;43m\"\u001b[39;49m\u001b[43m]\u001b[49m\u001b[43m,\u001b[49m\u001b[43m \u001b[49m\u001b[43m[\u001b[49m\u001b[38;5;124;43m\"\u001b[39;49m\u001b[38;5;124;43mone_in_x\u001b[39;49m\u001b[38;5;124;43m\"\u001b[39;49m\u001b[43m]\u001b[49m\u001b[43m,\u001b[49m\u001b[43m \u001b[49m\u001b[43m[\u001b[49m\u001b[38;5;124;43m\"\u001b[39;49m\u001b[38;5;124;43mone_in_x\u001b[39;49m\u001b[38;5;124;43m\"\u001b[39;49m\u001b[43m]\u001b[49m\u001b[43m]\u001b[49m\u001b[43m,\u001b[49m\n\u001b[1;32m    781\u001b[0m \u001b[43m\u001b[49m\u001b[43m)\u001b[49m\n\u001b[1;32m    782\u001b[0m return_variable \u001b[38;5;241m=\u001b[39m return_variable\u001b[38;5;241m.\u001b[39mrename(data_variable)\n\u001b[1;32m    783\u001b[0m new_ds \u001b[38;5;241m=\u001b[39m return_variable\u001b[38;5;241m.\u001b[39mto_dataset()\n",
      "File \u001b[0;32m/srv/conda/envs/notebook/lib/python3.12/site-packages/xarray/computation/apply_ufunc.py:1267\u001b[0m, in \u001b[0;36mapply_ufunc\u001b[0;34m(func, input_core_dims, output_core_dims, exclude_dims, vectorize, join, dataset_join, dataset_fill_value, keep_attrs, kwargs, dask, output_dtypes, output_sizes, meta, dask_gufunc_kwargs, on_missing_core_dim, *args)\u001b[0m\n\u001b[1;32m   1265\u001b[0m \u001b[38;5;66;03m# feed DataArray apply_variable_ufunc through apply_dataarray_vfunc\u001b[39;00m\n\u001b[1;32m   1266\u001b[0m \u001b[38;5;28;01melif\u001b[39;00m \u001b[38;5;28many\u001b[39m(\u001b[38;5;28misinstance\u001b[39m(a, DataArray) \u001b[38;5;28;01mfor\u001b[39;00m a \u001b[38;5;129;01min\u001b[39;00m args):\n\u001b[0;32m-> 1267\u001b[0m     \u001b[38;5;28;01mreturn\u001b[39;00m \u001b[43mapply_dataarray_vfunc\u001b[49m\u001b[43m(\u001b[49m\n\u001b[1;32m   1268\u001b[0m \u001b[43m        \u001b[49m\u001b[43mvariables_vfunc\u001b[49m\u001b[43m,\u001b[49m\n\u001b[1;32m   1269\u001b[0m \u001b[43m        \u001b[49m\u001b[38;5;241;43m*\u001b[39;49m\u001b[43margs\u001b[49m\u001b[43m,\u001b[49m\n\u001b[1;32m   1270\u001b[0m \u001b[43m        \u001b[49m\u001b[43msignature\u001b[49m\u001b[38;5;241;43m=\u001b[39;49m\u001b[43msignature\u001b[49m\u001b[43m,\u001b[49m\n\u001b[1;32m   1271\u001b[0m \u001b[43m        \u001b[49m\u001b[43mjoin\u001b[49m\u001b[38;5;241;43m=\u001b[39;49m\u001b[43mjoin\u001b[49m\u001b[43m,\u001b[49m\n\u001b[1;32m   1272\u001b[0m \u001b[43m        \u001b[49m\u001b[43mexclude_dims\u001b[49m\u001b[38;5;241;43m=\u001b[39;49m\u001b[43mexclude_dims\u001b[49m\u001b[43m,\u001b[49m\n\u001b[1;32m   1273\u001b[0m \u001b[43m        \u001b[49m\u001b[43mkeep_attrs\u001b[49m\u001b[38;5;241;43m=\u001b[39;49m\u001b[43mkeep_attrs\u001b[49m\u001b[43m,\u001b[49m\n\u001b[1;32m   1274\u001b[0m \u001b[43m    \u001b[49m\u001b[43m)\u001b[49m\n\u001b[1;32m   1275\u001b[0m \u001b[38;5;66;03m# feed Variables directly through apply_variable_ufunc\u001b[39;00m\n\u001b[1;32m   1276\u001b[0m \u001b[38;5;28;01melif\u001b[39;00m \u001b[38;5;28many\u001b[39m(\u001b[38;5;28misinstance\u001b[39m(a, Variable) \u001b[38;5;28;01mfor\u001b[39;00m a \u001b[38;5;129;01min\u001b[39;00m args):\n",
      "File \u001b[0;32m/srv/conda/envs/notebook/lib/python3.12/site-packages/xarray/computation/apply_ufunc.py:307\u001b[0m, in \u001b[0;36mapply_dataarray_vfunc\u001b[0;34m(func, signature, join, exclude_dims, keep_attrs, *args)\u001b[0m\n\u001b[1;32m    302\u001b[0m result_coords, result_indexes \u001b[38;5;241m=\u001b[39m build_output_coords_and_indexes(\n\u001b[1;32m    303\u001b[0m     args, signature, exclude_dims, combine_attrs\u001b[38;5;241m=\u001b[39mkeep_attrs\n\u001b[1;32m    304\u001b[0m )\n\u001b[1;32m    306\u001b[0m data_vars \u001b[38;5;241m=\u001b[39m [\u001b[38;5;28mgetattr\u001b[39m(a, \u001b[38;5;124m\"\u001b[39m\u001b[38;5;124mvariable\u001b[39m\u001b[38;5;124m\"\u001b[39m, a) \u001b[38;5;28;01mfor\u001b[39;00m a \u001b[38;5;129;01min\u001b[39;00m args]\n\u001b[0;32m--> 307\u001b[0m result_var \u001b[38;5;241m=\u001b[39m \u001b[43mfunc\u001b[49m\u001b[43m(\u001b[49m\u001b[38;5;241;43m*\u001b[39;49m\u001b[43mdata_vars\u001b[49m\u001b[43m)\u001b[49m\n\u001b[1;32m    309\u001b[0m out: \u001b[38;5;28mtuple\u001b[39m[DataArray, \u001b[38;5;241m.\u001b[39m\u001b[38;5;241m.\u001b[39m\u001b[38;5;241m.\u001b[39m] \u001b[38;5;241m|\u001b[39m DataArray\n\u001b[1;32m    310\u001b[0m \u001b[38;5;28;01mif\u001b[39;00m signature\u001b[38;5;241m.\u001b[39mnum_outputs \u001b[38;5;241m>\u001b[39m \u001b[38;5;241m1\u001b[39m:\n",
      "File \u001b[0;32m/srv/conda/envs/notebook/lib/python3.12/site-packages/xarray/computation/apply_ufunc.py:818\u001b[0m, in \u001b[0;36mapply_variable_ufunc\u001b[0;34m(func, signature, exclude_dims, dask, output_dtypes, vectorize, keep_attrs, dask_gufunc_kwargs, *args)\u001b[0m\n\u001b[1;32m    813\u001b[0m     \u001b[38;5;28;01mif\u001b[39;00m vectorize:\n\u001b[1;32m    814\u001b[0m         func \u001b[38;5;241m=\u001b[39m _vectorize(\n\u001b[1;32m    815\u001b[0m             func, signature, output_dtypes\u001b[38;5;241m=\u001b[39moutput_dtypes, exclude_dims\u001b[38;5;241m=\u001b[39mexclude_dims\n\u001b[1;32m    816\u001b[0m         )\n\u001b[0;32m--> 818\u001b[0m result_data \u001b[38;5;241m=\u001b[39m \u001b[43mfunc\u001b[49m\u001b[43m(\u001b[49m\u001b[38;5;241;43m*\u001b[39;49m\u001b[43minput_data\u001b[49m\u001b[43m)\u001b[49m\n\u001b[1;32m    820\u001b[0m \u001b[38;5;28;01mif\u001b[39;00m signature\u001b[38;5;241m.\u001b[39mnum_outputs \u001b[38;5;241m==\u001b[39m \u001b[38;5;241m1\u001b[39m:\n\u001b[1;32m    821\u001b[0m     result_data \u001b[38;5;241m=\u001b[39m (result_data,)\n",
      "File \u001b[0;32m/srv/conda/envs/notebook/lib/python3.12/site-packages/numpy/lib/_function_base_impl.py:2522\u001b[0m, in \u001b[0;36mvectorize.__call__\u001b[0;34m(self, *args, **kwargs)\u001b[0m\n\u001b[1;32m   2519\u001b[0m     \u001b[38;5;28mself\u001b[39m\u001b[38;5;241m.\u001b[39m_init_stage_2(\u001b[38;5;241m*\u001b[39margs, \u001b[38;5;241m*\u001b[39m\u001b[38;5;241m*\u001b[39mkwargs)\n\u001b[1;32m   2520\u001b[0m     \u001b[38;5;28;01mreturn\u001b[39;00m \u001b[38;5;28mself\u001b[39m\n\u001b[0;32m-> 2522\u001b[0m \u001b[38;5;28;01mreturn\u001b[39;00m \u001b[38;5;28;43mself\u001b[39;49m\u001b[38;5;241;43m.\u001b[39;49m\u001b[43m_call_as_normal\u001b[49m\u001b[43m(\u001b[49m\u001b[38;5;241;43m*\u001b[39;49m\u001b[43margs\u001b[49m\u001b[43m,\u001b[49m\u001b[43m \u001b[49m\u001b[38;5;241;43m*\u001b[39;49m\u001b[38;5;241;43m*\u001b[39;49m\u001b[43mkwargs\u001b[49m\u001b[43m)\u001b[49m\n",
      "File \u001b[0;32m/srv/conda/envs/notebook/lib/python3.12/site-packages/numpy/lib/_function_base_impl.py:2515\u001b[0m, in \u001b[0;36mvectorize._call_as_normal\u001b[0;34m(self, *args, **kwargs)\u001b[0m\n\u001b[1;32m   2512\u001b[0m     vargs \u001b[38;5;241m=\u001b[39m [args[_i] \u001b[38;5;28;01mfor\u001b[39;00m _i \u001b[38;5;129;01min\u001b[39;00m inds]\n\u001b[1;32m   2513\u001b[0m     vargs\u001b[38;5;241m.\u001b[39mextend([kwargs[_n] \u001b[38;5;28;01mfor\u001b[39;00m _n \u001b[38;5;129;01min\u001b[39;00m names])\n\u001b[0;32m-> 2515\u001b[0m \u001b[38;5;28;01mreturn\u001b[39;00m \u001b[38;5;28;43mself\u001b[39;49m\u001b[38;5;241;43m.\u001b[39;49m\u001b[43m_vectorize_call\u001b[49m\u001b[43m(\u001b[49m\u001b[43mfunc\u001b[49m\u001b[38;5;241;43m=\u001b[39;49m\u001b[43mfunc\u001b[49m\u001b[43m,\u001b[49m\u001b[43m \u001b[49m\u001b[43margs\u001b[49m\u001b[38;5;241;43m=\u001b[39;49m\u001b[43mvargs\u001b[49m\u001b[43m)\u001b[49m\n",
      "File \u001b[0;32m/srv/conda/envs/notebook/lib/python3.12/site-packages/numpy/lib/_function_base_impl.py:2596\u001b[0m, in \u001b[0;36mvectorize._vectorize_call\u001b[0;34m(self, func, args)\u001b[0m\n\u001b[1;32m   2594\u001b[0m \u001b[38;5;250m\u001b[39m\u001b[38;5;124;03m\"\"\"Vectorized call to `func` over positional `args`.\"\"\"\u001b[39;00m\n\u001b[1;32m   2595\u001b[0m \u001b[38;5;28;01mif\u001b[39;00m \u001b[38;5;28mself\u001b[39m\u001b[38;5;241m.\u001b[39msignature \u001b[38;5;129;01mis\u001b[39;00m \u001b[38;5;129;01mnot\u001b[39;00m \u001b[38;5;28;01mNone\u001b[39;00m:\n\u001b[0;32m-> 2596\u001b[0m     res \u001b[38;5;241m=\u001b[39m \u001b[38;5;28;43mself\u001b[39;49m\u001b[38;5;241;43m.\u001b[39;49m\u001b[43m_vectorize_call_with_signature\u001b[49m\u001b[43m(\u001b[49m\u001b[43mfunc\u001b[49m\u001b[43m,\u001b[49m\u001b[43m \u001b[49m\u001b[43margs\u001b[49m\u001b[43m)\u001b[49m\n\u001b[1;32m   2597\u001b[0m \u001b[38;5;28;01melif\u001b[39;00m \u001b[38;5;129;01mnot\u001b[39;00m args:\n\u001b[1;32m   2598\u001b[0m     res \u001b[38;5;241m=\u001b[39m func()\n",
      "File \u001b[0;32m/srv/conda/envs/notebook/lib/python3.12/site-packages/numpy/lib/_function_base_impl.py:2636\u001b[0m, in \u001b[0;36mvectorize._vectorize_call_with_signature\u001b[0;34m(self, func, args)\u001b[0m\n\u001b[1;32m   2633\u001b[0m nout \u001b[38;5;241m=\u001b[39m \u001b[38;5;28mlen\u001b[39m(output_core_dims)\n\u001b[1;32m   2635\u001b[0m \u001b[38;5;28;01mfor\u001b[39;00m index \u001b[38;5;129;01min\u001b[39;00m np\u001b[38;5;241m.\u001b[39mndindex(\u001b[38;5;241m*\u001b[39mbroadcast_shape):\n\u001b[0;32m-> 2636\u001b[0m     results \u001b[38;5;241m=\u001b[39m \u001b[43mfunc\u001b[49m\u001b[43m(\u001b[49m\u001b[38;5;241;43m*\u001b[39;49m\u001b[43m(\u001b[49m\u001b[43marg\u001b[49m\u001b[43m[\u001b[49m\u001b[43mindex\u001b[49m\u001b[43m]\u001b[49m\u001b[43m \u001b[49m\u001b[38;5;28;43;01mfor\u001b[39;49;00m\u001b[43m \u001b[49m\u001b[43marg\u001b[49m\u001b[43m \u001b[49m\u001b[38;5;129;43;01min\u001b[39;49;00m\u001b[43m \u001b[49m\u001b[43margs\u001b[49m\u001b[43m)\u001b[49m\u001b[43m)\u001b[49m\n\u001b[1;32m   2638\u001b[0m     n_results \u001b[38;5;241m=\u001b[39m \u001b[38;5;28mlen\u001b[39m(results) \u001b[38;5;28;01mif\u001b[39;00m \u001b[38;5;28misinstance\u001b[39m(results, \u001b[38;5;28mtuple\u001b[39m) \u001b[38;5;28;01melse\u001b[39;00m \u001b[38;5;241m1\u001b[39m\n\u001b[1;32m   2640\u001b[0m     \u001b[38;5;28;01mif\u001b[39;00m nout \u001b[38;5;241m!=\u001b[39m n_results:\n",
      "File \u001b[0;32m~/src/climakitae/climakitae/explore/threshold_tools.py:757\u001b[0m, in \u001b[0;36m_get_return_variable.<locals>._return_variable\u001b[0;34m(bms)\u001b[0m\n\u001b[1;32m    754\u001b[0m \u001b[38;5;28;01mexcept\u001b[39;00m (\u001b[38;5;167;01mValueError\u001b[39;00m, \u001b[38;5;167;01mZeroDivisionError\u001b[39;00m):\n\u001b[1;32m    755\u001b[0m     return_variable \u001b[38;5;241m=\u001b[39m np\u001b[38;5;241m.\u001b[39mnan\n\u001b[0;32m--> 757\u001b[0m conf_int_lower_limit, conf_int_upper_limit \u001b[38;5;241m=\u001b[39m \u001b[43m_conf_int\u001b[49m\u001b[43m(\u001b[49m\n\u001b[1;32m    758\u001b[0m \u001b[43m    \u001b[49m\u001b[43mbms\u001b[49m\u001b[38;5;241;43m=\u001b[39;49m\u001b[43mbms\u001b[49m\u001b[43m,\u001b[49m\n\u001b[1;32m    759\u001b[0m \u001b[43m    \u001b[49m\u001b[43mdistr\u001b[49m\u001b[38;5;241;43m=\u001b[39;49m\u001b[43mdistr\u001b[49m\u001b[43m,\u001b[49m\n\u001b[1;32m    760\u001b[0m \u001b[43m    \u001b[49m\u001b[43mdata_variable\u001b[49m\u001b[38;5;241;43m=\u001b[39;49m\u001b[43mdata_variable\u001b[49m\u001b[43m,\u001b[49m\n\u001b[1;32m    761\u001b[0m \u001b[43m    \u001b[49m\u001b[43marg_value\u001b[49m\u001b[38;5;241;43m=\u001b[39;49m\u001b[43marg_value\u001b[49m\u001b[43m,\u001b[49m\n\u001b[1;32m    762\u001b[0m \u001b[43m    \u001b[49m\u001b[43mbootstrap_runs\u001b[49m\u001b[38;5;241;43m=\u001b[39;49m\u001b[43mbootstrap_runs\u001b[49m\u001b[43m,\u001b[49m\n\u001b[1;32m    763\u001b[0m \u001b[43m    \u001b[49m\u001b[43mconf_int_lower_bound\u001b[49m\u001b[38;5;241;43m=\u001b[39;49m\u001b[43mconf_int_lower_bound\u001b[49m\u001b[43m,\u001b[49m\n\u001b[1;32m    764\u001b[0m \u001b[43m    \u001b[49m\u001b[43mconf_int_upper_bound\u001b[49m\u001b[38;5;241;43m=\u001b[39;49m\u001b[43mconf_int_upper_bound\u001b[49m\u001b[43m,\u001b[49m\n\u001b[1;32m    765\u001b[0m \u001b[43m    \u001b[49m\u001b[43mblock_size\u001b[49m\u001b[38;5;241;43m=\u001b[39;49m\u001b[43mblock_size\u001b[49m\u001b[43m,\u001b[49m\n\u001b[1;32m    766\u001b[0m \u001b[43m    \u001b[49m\u001b[43mextremes_type\u001b[49m\u001b[38;5;241;43m=\u001b[39;49m\u001b[43mextremes_type\u001b[49m\u001b[43m,\u001b[49m\n\u001b[1;32m    767\u001b[0m \u001b[43m\u001b[49m\u001b[43m)\u001b[49m\n\u001b[1;32m    768\u001b[0m \u001b[38;5;28;01mreturn\u001b[39;00m (\n\u001b[1;32m    769\u001b[0m     np\u001b[38;5;241m.\u001b[39marray([return_variable]),\n\u001b[1;32m    770\u001b[0m     np\u001b[38;5;241m.\u001b[39marray([conf_int_lower_limit]),\n\u001b[1;32m    771\u001b[0m     np\u001b[38;5;241m.\u001b[39marray([conf_int_upper_limit]),\n\u001b[1;32m    772\u001b[0m )\n",
      "File \u001b[0;32m~/src/climakitae/climakitae/explore/threshold_tools.py:668\u001b[0m, in \u001b[0;36m_conf_int\u001b[0;34m(bms, distr, data_variable, arg_value, bootstrap_runs, conf_int_lower_bound, conf_int_upper_bound, block_size, extremes_type)\u001b[0m\n\u001b[1;32m    663\u001b[0m     result \u001b[38;5;241m=\u001b[39m _bootstrap(\n\u001b[1;32m    664\u001b[0m         bms, distr, data_variable, arg_value, block_size, extremes_type\n\u001b[1;32m    665\u001b[0m     )\n\u001b[1;32m    666\u001b[0m     bootstrap_values\u001b[38;5;241m.\u001b[39mappend(result)\n\u001b[0;32m--> 668\u001b[0m bootstrap_values \u001b[38;5;241m=\u001b[39m \u001b[43mnp\u001b[49m\u001b[38;5;241;43m.\u001b[39;49m\u001b[43mstack\u001b[49m\u001b[43m(\u001b[49m\u001b[43mbootstrap_values\u001b[49m\u001b[43m,\u001b[49m\u001b[43m \u001b[49m\u001b[43maxis\u001b[49m\u001b[38;5;241;43m=\u001b[39;49m\u001b[38;5;241;43m0\u001b[39;49m\u001b[43m)\u001b[49m\n\u001b[1;32m    670\u001b[0m conf_int_array \u001b[38;5;241m=\u001b[39m np\u001b[38;5;241m.\u001b[39mpercentile(\n\u001b[1;32m    671\u001b[0m     bootstrap_values, [conf_int_lower_bound, conf_int_upper_bound], axis\u001b[38;5;241m=\u001b[39m\u001b[38;5;241m0\u001b[39m\n\u001b[1;32m    672\u001b[0m )\n\u001b[1;32m    674\u001b[0m conf_int_lower_limit \u001b[38;5;241m=\u001b[39m conf_int_array[\u001b[38;5;241m0\u001b[39m]\n",
      "File \u001b[0;32m/srv/conda/envs/notebook/lib/python3.12/site-packages/numpy/_core/shape_base.py:460\u001b[0m, in \u001b[0;36mstack\u001b[0;34m(arrays, axis, out, dtype, casting)\u001b[0m\n\u001b[1;32m    458\u001b[0m shapes \u001b[38;5;241m=\u001b[39m {arr\u001b[38;5;241m.\u001b[39mshape \u001b[38;5;28;01mfor\u001b[39;00m arr \u001b[38;5;129;01min\u001b[39;00m arrays}\n\u001b[1;32m    459\u001b[0m \u001b[38;5;28;01mif\u001b[39;00m \u001b[38;5;28mlen\u001b[39m(shapes) \u001b[38;5;241m!=\u001b[39m \u001b[38;5;241m1\u001b[39m:\n\u001b[0;32m--> 460\u001b[0m     \u001b[38;5;28;01mraise\u001b[39;00m \u001b[38;5;167;01mValueError\u001b[39;00m(\u001b[38;5;124m'\u001b[39m\u001b[38;5;124mall input arrays must have the same shape\u001b[39m\u001b[38;5;124m'\u001b[39m)\n\u001b[1;32m    462\u001b[0m result_ndim \u001b[38;5;241m=\u001b[39m arrays[\u001b[38;5;241m0\u001b[39m]\u001b[38;5;241m.\u001b[39mndim \u001b[38;5;241m+\u001b[39m \u001b[38;5;241m1\u001b[39m\n\u001b[1;32m    463\u001b[0m axis \u001b[38;5;241m=\u001b[39m normalize_axis_index(axis, result_ndim)\n",
      "\u001b[0;31mValueError\u001b[0m: all input arrays must have the same shape"
     ]
    }
   ],
   "source": [
    "%%time\n",
    "# Calculating the 1-in-X return values, and lower + upper CIs, for SB locations\n",
    "all_one_in_x_sb = get_one_in_x(clean_raw_data_sb, one_in_x, event_duration, distr, 'max')\n",
    "calc_data_sb = all_one_in_x_sb['return_value']"
   ]
  },
  {
   "cell_type": "code",
   "execution_count": 6,
   "id": "405ce0d7-1637-464e-b851-e0e6d6195671",
   "metadata": {},
   "outputs": [
    {
     "name": "stdout",
     "output_type": "stream",
     "text": [
      "CPU times: user 18 s, sys: 0 ns, total: 18 s\n",
      "Wall time: 17.9 s\n"
     ]
    }
   ],
   "source": [
    "%%time\n",
    "# Calculating the 1-in-X return values, and lower + upper CIs, for SC locations\n",
    "all_one_in_x_sc = get_one_in_x(clean_raw_data_sc, one_in_x, event_duration, distr, 'max')\n",
    "calc_data_sc = all_one_in_x_sc['return_value']"
   ]
  },
  {
   "cell_type": "code",
   "execution_count": null,
   "id": "1dd18a42-dce5-4286-9290-742cd3e85534",
   "metadata": {},
   "outputs": [],
   "source": [
    "# Plotting the 1-in-X values by simulation for Santa Barbara locations\n",
    "plot_retvals(calc_data_sb)"
   ]
  },
  {
   "cell_type": "code",
   "execution_count": null,
   "id": "d2557de6-8109-4dc8-992f-4feeb9c28004",
   "metadata": {},
   "outputs": [],
   "source": [
    "# Plotting the 1-in-X values by simulation for Santa Clarita locations\n",
    "plot_retvals(calc_data_sc)"
   ]
  },
  {
   "cell_type": "code",
   "execution_count": null,
   "id": "2c470110-1f85-4794-a813-948e26e0dbc9",
   "metadata": {},
   "outputs": [],
   "source": [
    "# Finding the median of the above plots along simulation dimension\n",
    "plot_med_val_by_locs(calc_data_sb)"
   ]
  },
  {
   "cell_type": "code",
   "execution_count": null,
   "id": "365a3a20-bf7b-487e-a15a-51b38e1608a3",
   "metadata": {},
   "outputs": [],
   "source": [
    "plot_med_val_by_locs(calc_data_sc)"
   ]
  },
  {
   "cell_type": "markdown",
   "id": "2c825971-488c-4210-be99-6e200b521352",
   "metadata": {},
   "source": [
    "# Inserting `time` amount of 1-in-X timesteps into 8760s"
   ]
  },
  {
   "cell_type": "markdown",
   "id": "0f70c36a-3212-4376-aea1-8ae042512e27",
   "metadata": {},
   "source": [
    "### Setting a number of +/- days for `ramp up` and `ramp down`, creating modified 8760s, and plotting them "
   ]
  },
  {
   "cell_type": "code",
   "execution_count": null,
   "id": "d533d16b-0788-4ca8-a66f-19cb0d37aaec",
   "metadata": {},
   "outputs": [],
   "source": [
    "# Setting param for number of +/- number of days to 'ramp up' and 'ramp down' by\n",
    "t = 14"
   ]
  },
  {
   "cell_type": "markdown",
   "id": "c8f7d1fa-6402-4b59-8fa9-da19b62a5f38",
   "metadata": {},
   "source": [
    "#### Here, we will look into how you can create a `modified8760` using the calculated median times to insert these 1-in-X events, and using the times that a user passes in."
   ]
  },
  {
   "cell_type": "markdown",
   "id": "de47b7a4-0698-4956-b07b-7670fa1e1e51",
   "metadata": {},
   "source": [
    "#### 1. Using calculated median times to insert 1-in-X events into"
   ]
  },
  {
   "cell_type": "code",
   "execution_count": null,
   "id": "814e171a-2ee4-4864-b656-e7778af55381",
   "metadata": {},
   "outputs": [],
   "source": [
    "# Create a modified 8760 that injects 1-in-X events into the median times these events occur by location\n",
    "modified8760_sb, insert_times = create_modified_8760(clean_raw_data_sb, all_one_in_x_sb, t)\n",
    "plot_modified8760s(modified8760_sb, insert_times, t)"
   ]
  },
  {
   "cell_type": "markdown",
   "id": "c8956e09-b193-4396-8509-4cc58613eec8",
   "metadata": {},
   "source": [
    "#### 2. Insert 1-in-X events at times that users pre-define"
   ]
  },
  {
   "cell_type": "code",
   "execution_count": null,
   "id": "b83c09fe-817c-453f-a197-5ac8de010b8b",
   "metadata": {},
   "outputs": [],
   "source": [
    "# This creates a dummy DataArray that follows the data shape needed to specify custom times\n",
    "dummy_times = create_empty_da(all_one_in_x_sb['return_value'], keep_dims=['location', 'one_in_x'])"
   ]
  },
  {
   "cell_type": "code",
   "execution_count": null,
   "id": "b8fd19b2-7d45-477d-8b48-3f1521fe4c7e",
   "metadata": {},
   "outputs": [],
   "source": [
    "# Here, you can manually change the values from `custom_times` to set specific times for these `one_in_x` events to occur.\n",
    "# `updates` can either be a list of dictionaries (if you're looking to set these different events at different times, or you can\n",
    "# set `updates` to a singular number to have all the events be inserted at the same time\n",
    "\n",
    "updates = [\n",
    "    {'location': 'Goleta', 'one_in_x': 10, 'value': 1000},\n",
    "    {'location': 'Isla Vista', 'one_in_x': 100, 'value': 1000}\n",
    "]\n",
    "\n",
    "# OR YOU CAN DO\n",
    "updates = 3015\n",
    "\n",
    "custom_times = set_custom_times(dummy_times, updates)"
   ]
  },
  {
   "cell_type": "code",
   "execution_count": null,
   "id": "e397ef45-a403-4c37-9720-8c5ea329aceb",
   "metadata": {},
   "outputs": [],
   "source": [
    "# Calculates the modified 8760 with 1-in-X events inserted at custom times\n",
    "modified8760_sb, insert_times = create_modified_8760(clean_raw_data_sb, all_one_in_x_sb, t, custom_times=custom_times)\n",
    "plot_modified8760s(modified8760_sb, insert_times, t)"
   ]
  },
  {
   "cell_type": "markdown",
   "id": "04383370-8e71-437b-a4ab-2c673d735d41",
   "metadata": {},
   "source": [
    "## Inserting a min 1-in-X event into already modified 8760"
   ]
  },
  {
   "cell_type": "markdown",
   "id": "ff863736-613f-41ef-9954-4e96cc33f902",
   "metadata": {},
   "source": [
    "Here, we will go through inserting another 1-in-X event into an already modified 8760, to showcase an 8760 timeseries with both a 1-in-X max temp and a 1-in-X min event inserted."
   ]
  },
  {
   "cell_type": "code",
   "execution_count": null,
   "id": "c68b33bf-3bfe-4a4f-9289-319a648d656c",
   "metadata": {},
   "outputs": [],
   "source": [
    "%%time\n",
    "# Calculating the 1-in-X min events,, and lower + upper CIs, for SB locations\n",
    "sb_one_in_x_min = get_one_in_x(clean_raw_data_sb, one_in_x, event_duration, distr, 'min')"
   ]
  },
  {
   "cell_type": "code",
   "execution_count": null,
   "id": "9d995791-91cf-4450-b2b1-b14d3fb2ab89",
   "metadata": {},
   "outputs": [],
   "source": [
    "# Plotting the 1-in-X values by simulation for Santa Barbara locations\n",
    "plot_retvals(sb_one_in_x_min['return_value'])"
   ]
  },
  {
   "cell_type": "code",
   "execution_count": null,
   "id": "14664668-e39c-4e62-a8d1-2cbe22ec5f9a",
   "metadata": {},
   "outputs": [],
   "source": [
    "# Custom inserting events at hour=1000\n",
    "updates = 1000\n",
    "custom_times = set_custom_times(dummy_times, updates)"
   ]
  },
  {
   "cell_type": "code",
   "execution_count": null,
   "id": "5cb8806f-bfc5-4d0d-a874-5b4722ecaebc",
   "metadata": {},
   "outputs": [],
   "source": [
    "# Insert a min 1-in-X event into already modified 8760\n",
    "two_events_8760_sb, insert_times = create_modified_8760(\n",
    "    clean_raw_data_sb,\n",
    "    sb_one_in_x_min, \n",
    "    t, \n",
    "    extremes_type='min', \n",
    "    # custom_times=custom_times, # Comment this out if you'd like the back-end to auto-calculate the median time to insert these events\n",
    "    custom_8760=modified8760_sb\n",
    ")"
   ]
  },
  {
   "cell_type": "code",
   "execution_count": null,
   "id": "236db044-e6b6-4c36-81e0-c90ab5c89f9a",
   "metadata": {},
   "outputs": [],
   "source": [
    "# Plot 8760 with 2 types of 1-in-X events inserted\n",
    "plot_modified8760s(two_events_8760_sb, insert_times, t)"
   ]
  },
  {
   "cell_type": "markdown",
   "id": "f6fd599d-3810-46b8-b6f9-666098ea9c74",
   "metadata": {},
   "source": [
    "### Do the same for SC, but at hour=6000"
   ]
  },
  {
   "cell_type": "code",
   "execution_count": null,
   "id": "3d7caa52-f3ec-42ce-a230-8dda567f74e7",
   "metadata": {},
   "outputs": [],
   "source": [
    "# Create `dummy_times` DataArray for SC\n",
    "dummy_times = create_empty_da(all_one_in_x_sc['return_value'], keep_dims=['location', 'one_in_x'])"
   ]
  },
  {
   "cell_type": "code",
   "execution_count": null,
   "id": "de3faf2a-8e18-4b45-8e6b-b39e01b0fba5",
   "metadata": {},
   "outputs": [],
   "source": [
    "# Modify event timing here\n",
    "updates = 6000\n",
    "custom_times = set_custom_times(dummy_times, updates)"
   ]
  },
  {
   "cell_type": "code",
   "execution_count": null,
   "id": "38466306-4786-410c-ad19-5b042aa43ed0",
   "metadata": {},
   "outputs": [],
   "source": [
    "# Create and plot modified 8760 for SC\n",
    "modified8760_sc, insert_times = create_modified_8760(clean_raw_data_sc, all_one_in_x_sc, t, custom_times=custom_times)\n",
    "plot_modified8760s(modified8760_sc, insert_times, t)"
   ]
  }
 ],
 "metadata": {
  "kernelspec": {
   "display_name": "climakitae",
   "language": "python",
   "name": "python3"
  },
  "language_info": {
   "codemirror_mode": {
    "name": "ipython",
    "version": 3
   },
   "file_extension": ".py",
   "mimetype": "text/x-python",
   "name": "python",
   "nbconvert_exporter": "python",
   "pygments_lexer": "ipython3",
<<<<<<< HEAD
   "version": "3.12.10"
=======
   "version": "3.12.7"
>>>>>>> 0bdf6412
  }
 },
 "nbformat": 4,
 "nbformat_minor": 5
}<|MERGE_RESOLUTION|>--- conflicted
+++ resolved
@@ -1332,11 +1332,7 @@
    "name": "python",
    "nbconvert_exporter": "python",
    "pygments_lexer": "ipython3",
-<<<<<<< HEAD
    "version": "3.12.10"
-=======
-   "version": "3.12.7"
->>>>>>> 0bdf6412
   }
  },
  "nbformat": 4,
