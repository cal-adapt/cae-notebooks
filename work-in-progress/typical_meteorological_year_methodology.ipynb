--- conflicted
+++ resolved
@@ -1178,11 +1178,7 @@
    "name": "python",
    "nbconvert_exporter": "python",
    "pygments_lexer": "ipython3",
-<<<<<<< HEAD
-   "version": "3.12.7"
-=======
    "version": "3.12.10"
->>>>>>> 0bdf6412
   }
  },
  "nbformat": 4,
