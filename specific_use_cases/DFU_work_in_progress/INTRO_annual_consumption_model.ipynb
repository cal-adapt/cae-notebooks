{
 "cells": [
  {
   "cell_type": "markdown",
   "id": "fc908fc1-557b-49ad-b515-70e91ed630c8",
   "metadata": {},
   "source": [
    "# Using the Analytics Engine (AE) to reproduce annual consumption model\n",
    "This notebook is an early draft attempt to reproduce the workflow CEC's Demand Forecast Unit takes to generate weather and climate information for the annual consumption model. Here the existing workflow is replicated, but connecting with new data from California's Fifth Climate Change Assessment.\n",
    "\n",
    "To execute a given 'cell' of this notebook, place the cursor in the cell and press the 'play' icon, or simply press shift+enter together. Some cells will take longer to run, and you will see a [$\\ast$] to the left of the cell while AE is still working."
   ]
  },
  {
   "cell_type": "markdown",
   "id": "57ab2392-ae18-4ce8-baff-3aa87c58dd96",
   "metadata": {},
   "source": [
    "## Step 0: Setup\n",
    "First, we'll import any general python libraries required to run the notebook."
   ]
  },
  {
   "cell_type": "code",
   "execution_count": null,
   "id": "8703a0d0-82dc-41d1-8482-e0c7e824f5f9",
   "metadata": {
    "tags": []
   },
   "outputs": [],
   "source": [
    "import numpy as np\n",
    "import pandas as pd\n",
    "import xarray as xr\n",
    "import hvplot.pandas\n",
    "\n",
    "import warnings\n",
    "warnings.filterwarnings(\"ignore\")"
   ]
  },
  {
   "cell_type": "markdown",
   "id": "6c8accb6-def7-40be-bdf7-722026fa8db0",
   "metadata": {},
   "source": [
    "Next, we'll import the python library [climakitae](https://github.com/cal-adapt/climakitae), our AE toolkit for climate data analysis, along with this specific functions from that library that we'll use in this notebook."
   ]
  },
  {
   "cell_type": "code",
   "execution_count": null,
   "id": "10b1980c-c7f7-48f0-91cd-388e6aa46793",
   "metadata": {
    "tags": []
   },
   "outputs": [],
   "source": [
<<<<<<< HEAD
    "from climakitae.util.utils import compute_annual_aggreggate, trendline, compute_multimodel_stats, hdd_cdd_lineplot, hdh_cdh_lineplot\n",
    "from climakitae.tools.derived_variables import compute_hdd_cdd, compute_hdh_cdh\n",
=======
    "from climakitae.utils import compute_annual_aggreggate, trendline, compute_multimodel_stats, hdd_cdd_lineplot, hdh_cdh_lineplot, combine_hdd_cdd\n",
    "from climakitae.derive_variables import compute_hdd_cdd, compute_hdh_cdh\n",
>>>>>>> bf2870e2
    "import climakitae as ck"
   ]
  },
  {
   "cell_type": "markdown",
   "id": "f8a2c2ee-7b86-4d5f-aeb8-010cd8b29537",
   "metadata": {},
   "source": [
    "## Step 1: Get data from the closest grid cell to the weather station\n",
    "As an example - to replicate the historical observations at Sacramento Executive Airport, grab the grid cell from the model nearest to the airport. It is **critical** to note that the station data we are retrieving is **bias-corrected**. In later steps, the gridded data that we will retrieve is **not bias-corrected**, and therefore should be carefully considered."
   ]
  },
  {
   "cell_type": "markdown",
   "id": "5c7c8f9c-685e-4405-bf6b-2ddab808f748",
   "metadata": {},
   "source": [
    "### 1a) Read in the data \n",
    "To allow for better reproducibility of this notebook, we have pre-loaded data selections for air temperature within the Sacramento Municipal Utility District for 2005-2025. However, if you would like to make modifications, or see how the data can be selected, run the code line `selections = ck.Select()` in the cell below to pull up a useful panel that illustrates all of the data options. "
   ]
  },
  {
   "cell_type": "code",
   "execution_count": null,
   "id": "8e23667c-8991-40c2-a39c-fb0d6dd77e9f",
   "metadata": {},
   "outputs": [],
   "source": [
    "selections = ck.Select()"
   ]
  },
  {
   "cell_type": "code",
   "execution_count": null,
   "id": "9d762303-4038-4394-af1f-937a4cba5ad0",
   "metadata": {
    "tags": []
   },
   "outputs": [],
   "source": [
    "selections.data_type = \"Station\"\n",
    "selections.area_subset = \"CA Electricity Demand Forecast Zones\"\n",
    "selections.cached_area = \"SMUD Service Territory\"\n",
    "selections.historical_scenario = \"Historical Climate\"\n",
    "selections.scenario_ssp = [\"SSP 3-7.0 -- Business as Usual\"]\n",
    "selections.time_slice = (2005,2025)\n",
    "selections.timescale = \"hourly\"\n",
    "selections.resolution = \"9 km\"\n",
    "selections.units = \"degF\""
   ]
  },
  {
   "cell_type": "code",
   "execution_count": null,
   "id": "a85d4be9-1fab-4d38-a850-972a2e4259dd",
   "metadata": {
    "tags": []
   },
   "outputs": [],
   "source": [
    "data_at_station = selections.retrieve()\n",
    "data_at_station"
   ]
  },
  {
   "cell_type": "markdown",
   "id": "cfac1c91-7e8a-4c9a-8df7-a28efce720c1",
   "metadata": {},
   "source": [
    "### 1b) Load the data into memory\n",
    "This may take some time, because the data has to be loaded into memory and then subsetted to get the closest grid cell. All computations we've done before this step are actually computed in this step; before, we just see a preview of the data. Because of this, **we recommend running this notebook in the Analytics Engine's Jupyter Hub, which provides additional computational resources that greatly speed up this step.**"
   ]
  },
  {
   "cell_type": "code",
   "execution_count": null,
   "id": "82c96c9d-14cd-425e-8d9d-ad1b178e05c3",
   "metadata": {
    "tags": []
   },
   "outputs": [],
   "source": [
    "%%time\n",
    "data_at_station = ck.load(data_at_station)"
   ]
  },
  {
   "cell_type": "markdown",
   "id": "9ae4c3c1-2892-4338-a55b-bb5202302cc3",
   "metadata": {},
   "source": [
    "### 1c) Read in a csv file of the station coordinates\n",
    "We'll use the Sacramento Executive Airport here as an example. Make sure the filepath to the csv file matches the correct location on your computer. This file will be read into the notebook as a pandas DataFrame object. We'll use it in plotting below."
   ]
  },
  {
   "cell_type": "code",
   "execution_count": null,
   "id": "a9404f52-2978-435d-9175-4423fc79e53c",
   "metadata": {},
   "outputs": [],
   "source": [
    "stations_df = pd.read_csv(\"data/CEC_Forecast_Weather Stations_California.csv\", index_col=\"STATION\")\n",
    "stations_df.head(5) # Display the first 5 rows"
   ]
  },
  {
   "cell_type": "code",
   "execution_count": null,
   "id": "8a1d23ca-b482-42a4-b2cb-be4c890266ac",
   "metadata": {},
   "outputs": [],
   "source": [
    "station_name = \"SACRAMENTO EXECUTIVE AIRPORT\"\n",
    "one_station = stations_df.loc[station_name]"
   ]
  },
  {
   "cell_type": "markdown",
   "id": "a68132d7-e91c-4555-ab0d-13af7d61e1b7",
   "metadata": {},
   "source": [
    "### 1d) Output final data product as a csv file\n",
    "We'll drop all unneeded coordinates and convert our xarray Dataset to a pandas Dataframe, allowing us to easily output the final data product to a csv file. In the output table, the first column is the time in units of UTC, and the second column are the various global climate models (which can be filtered in excel or in python code in the notebook). The other columns are the variables selected at the beginning of the notebook."
   ]
  },
  {
   "cell_type": "code",
   "execution_count": null,
   "id": "2cc75bc8-1041-4df0-87c4-c2742ebbc623",
   "metadata": {},
   "outputs": [],
   "source": [
    "data_at_station_df = data_at_station.isel(scenario=0).drop([\"scenario\"]).to_dataframe()\n",
    "data_at_station_df.head()"
   ]
  },
  {
   "cell_type": "code",
   "execution_count": null,
   "id": "752d3406-911f-4bfa-80aa-34bc53820930",
   "metadata": {},
   "outputs": [],
   "source": [
    "filename = \"hourly_data_at_station_{0}.csv\".format(station_name.replace(\" \", \"_\")).lower()\n",
    "data_at_station_df.to_csv(filename, index=True)"
   ]
  },
  {
   "cell_type": "markdown",
   "id": "c772f774-9a2b-4565-ab70-3a44851f8d2e",
   "metadata": {},
   "source": [
    "## Step 2: Get data from across the demand forecast zone\n",
    "\n",
    "As an alternative to a single point, we can instead consider weather conditions across an entire forecast zone. In this example, we calculate the median of all conditions across the Sacramento Municipal Utility District.\n",
    "\n",
    "### 2a) Select the data\n",
    "\n",
    "Using `Select()` we have pre-loaded data selections for gridded air temperature within the Sacramento Municipal Utility District for 2005-2025. However, if you would like to make modifications, or see how the data can be selected, run `ck.Select().show` in a cell below to pull up a useful panel that illustrates all of the data options. \n",
    "\n",
    "Reminder: The gridded data we will be retrieving in this step and using throughout this notebook is not bias-corrected."
   ]
  },
  {
   "cell_type": "code",
   "execution_count": null,
   "id": "f7a0c21a-6218-444e-91ab-795c8012b8fe",
   "metadata": {},
   "outputs": [],
   "source": [
    "selections.data_type = \"Gridded\"\n",
    "selections.area_subset = \"CA Electricity Demand Forecast Zones\"\n",
    "selections.cached_area = \"SMUD Service Territory\"\n",
    "selections.historical_scenario = \"Historical Climate\"\n",
    "selections.scenario_ssp = [\"SSP 3-7.0 -- Business as Usual\"]\n",
    "selections.time_slice = (2005,2025)\n",
    "selections.timescale = \"hourly\"\n",
    "selections.resolution = \"9 km\"\n",
    "selections.units = \"degF\""
   ]
  },
  {
   "cell_type": "code",
   "execution_count": null,
   "id": "4a31146f-d883-4b5d-9357-65bef6a93549",
   "metadata": {},
   "outputs": [],
   "source": [
    "data_dfz = selections.retrieve()"
   ]
  },
  {
   "cell_type": "markdown",
   "id": "f534281e-54ff-4764-8080-090fb44d700f",
   "metadata": {},
   "source": [
    "### 2b) Load the data into memory\n",
    "\n",
    "This may take some time, because the gridded data has to be loaded into memory. All computations we've done before this step are actually computed in this step; before, we just see a preview of the data. Because of this, **we recommend running this notebook in the Analytics Engine's Jupyter Hub, which provides additional computational resources that greatly speed up this step.**"
   ]
  },
  {
   "cell_type": "code",
   "execution_count": null,
   "id": "273d3440-d7a2-44c0-b3d0-f8ebfe4b0da9",
   "metadata": {},
   "outputs": [],
   "source": [
    "%%time\n",
    "data_dfz = ck.load(data_dfz)"
   ]
  },
  {
   "cell_type": "markdown",
   "id": "769cdbba-bc22-46ec-b610-e07aed14e3ec",
   "metadata": {},
   "source": [
    "## Step 3: Compute the median value of the grid cells in station's corresponding forecast zone\n",
    "\n",
    "In this example, we will visualize the data across the Demand Forecast Zone for the Sacramento Municipal Utility District, and then calculate the median of all conditions across the Sacramento Municipal Utility District."
   ]
  },
  {
   "cell_type": "markdown",
   "id": "0bffd2d1-104a-4dbd-a308-1ed4efdee246",
   "metadata": {},
   "source": [
    "### 3a) Visualize both the Demand Forecast Zone and the weather station on the same map "
   ]
  },
  {
   "cell_type": "markdown",
   "id": "e47d48af-1060-40c1-a273-03b56b0de5d1",
   "metadata": {},
   "source": [
    "For simplicity's sake, we'll show just the first 12 hours of data. In the outputted map, you can see that our data contains multiple simulation options as well, which you can toggle between in the map's dropdown."
   ]
  },
  {
   "cell_type": "code",
   "execution_count": null,
   "id": "dc711be3-937b-4832-a4d5-b56696c55eac",
   "metadata": {},
   "outputs": [],
   "source": [
    "# Used to add weather station as star to map \n",
    "point_df = pd.DataFrame({\n",
    "    \"longitude (degrees_east)\":[one_station.LON_X],\n",
    "    \"latitude (degrees_north)\":[one_station.LAT_Y],\n",
    "    \"weather station\": station_name\n",
    "})\n",
    "\n",
    "# Grab subset of data and load into memory \n",
    "to_plot = data_dfz.isel(time = np.arange(0,13))\n",
    "to_plot = ck.load(to_plot)"
   ]
  },
  {
   "cell_type": "code",
   "execution_count": null,
   "id": "7f142cf6-c160-495b-b701-9c3e17b45302",
   "metadata": {
    "tags": []
   },
   "outputs": [],
   "source": [
<<<<<<< HEAD
    "ck.view(to_plot) * point_df.hvplot.points(\n",
    "    hover_cols = [\"weather station\"], \n",
    "    marker = \"star\", size = 300, color = \"black\"\n",
    ")"
=======
    "# app.view(to_plot) * point_df.hvplot.points(\n",
    "#     hover_cols = [\"weather station\"], \n",
    "#     marker = \"star\", size = 300, color = \"black\"\n",
    "# )\n",
    "\n",
    "app.view(to_plot)"
>>>>>>> bf2870e2
   ]
  },
  {
   "cell_type": "markdown",
   "id": "e7d59289-4f6b-4683-8c56-9a4b25c3e672",
   "metadata": {},
   "source": [
    "### 3b) Aggregate values across grid cells in the forecast zone \n",
    "**Chose your aggregation: median, mean, min, or max.** All can be easily computed with just one line of code, thanks to xarray. You could also write your own code to compute a weighted mean. "
   ]
  },
  {
   "cell_type": "code",
   "execution_count": null,
   "id": "ea9aa428-48d4-4944-b653-39a142041d70",
   "metadata": {
    "tags": []
   },
   "outputs": [],
   "source": [
    "data_dfz_aggregated = data_dfz.median(dim=[\"x\",\"y\"])\n",
    "# data_dfz_aggregated = data_dfz.mean(dim=[\"x\",\"y\"])\n",
    "# data_dfz_aggregated = data_dfz.min(dim=[\"x\",\"y\"])\n",
    "# data_dfz_aggregated = data_dfz.max(dim=[\"x\",\"y\"])"
   ]
  },
  {
   "cell_type": "markdown",
   "id": "98739e89-6c7e-416d-88c2-9246cb6a68f3",
   "metadata": {},
   "source": [
    "Finally, let's load this final data product into memory. "
   ]
  },
  {
   "cell_type": "code",
   "execution_count": null,
   "id": "a3c2715d-658b-431f-880e-453203450556",
   "metadata": {
    "tags": []
   },
   "outputs": [],
   "source": [
    "%%time\n",
    "data_dfz_aggregated = ck.load(data_dfz_aggregated)"
   ]
  },
  {
   "cell_type": "markdown",
   "id": "91d9b3f8-2676-4a16-b21d-3b75f1fb3fea",
   "metadata": {},
   "source": [
    "### 3c) Output final data product as a csv file\n",
    "We'll drop all unneeded coordinates and convert our xarray Dataset to a pandas Dataframe, allowing us to easily output the final data product to a csv file. "
   ]
  },
  {
   "cell_type": "code",
   "execution_count": null,
   "id": "d0e5c476-9a73-4da4-8b20-c95e400eaede",
   "metadata": {
    "tags": []
   },
   "outputs": [],
   "source": [
    "dfz_aggregated_df = data_dfz_aggregated.isel(scenario=0).drop(\n",
    "    [\"scenario\",\"Lambert_Conformal\"]).to_dataframe()\n",
    "dfz_aggregated_df.head()"
   ]
  },
  {
   "cell_type": "code",
   "execution_count": null,
   "id": "ee1ab9af-4c01-4814-8513-2bd0e8ab9bb1",
   "metadata": {
    "tags": []
   },
   "outputs": [],
   "source": [
    "filename = \"dfz_aggregated_{0}.csv\".format(station_name.replace(\" \", \"_\").lower())\n",
    "dfz_aggregated_df.to_csv(filename, index=True)"
   ]
  },
  {
   "cell_type": "markdown",
   "id": "d36d58c7-5f96-4749-add4-f09d0558d107",
   "metadata": {},
   "source": [
    "## Step 4: Compute heating degree days and cooling degree days\n",
    "Here, a heating degree day (HDD) is calculated by computing how many degrees Fahrenheit **colder** the daily temperature is from a specified temperature threshold. A cooling degree day (CDD) is calculated by computing how many degrees **warmer** the daily temperature is from a specified temperature threshold. In the computation below, you can provide different thresholds for HDD and CDD based on your needs. "
   ]
  },
  {
   "cell_type": "markdown",
   "id": "e8f1f8c9-8fc2-41aa-8d9d-0ec6614920d2",
   "metadata": {},
   "source": [
    "### 4a) Decide which input data you want to use \n",
    "\n",
    "You can use the data within the demand forecast zone, which we retrieved in **step 2b**. Or, you can use the closest grid cell to the weather station, which we computed in **step 1b**. We do not recommend using the aggregated DFZ data calculated in step 3b, as aggregating the data prior to computing HDD and CDD may remove some critical information about the weather extremes. You can comment out whichever method you don't want to use. We've chosen to show the analysis with the DFZ data, but if you want to use the closest grid cell data, just comment out the DFZ cells and uncomment the closest grid cells. Note, the closest grid cell resampling will take a few minutes! <br><br>Depending on the input data, we will also set a new variable defining the number of grid cells. This will of course be just 1 for the closest grid cell method; for the DFZ data, however, this value will change depending on the size of the DFZ before aggregating. This information is used to compute the annual aggregate HDD and CDD in step 4c."
   ]
  },
  {
   "cell_type": "code",
   "execution_count": null,
   "id": "64b4413e-e085-409c-a603-7232a3bd5781",
   "metadata": {
    "tags": []
   },
   "outputs": [],
   "source": [
    "# ALL DATA WITHIN DFZ ZONE\n",
    "data_to_use = data_dfz.resample(time='1D').mean() # Resamples to daily data\n",
    "num_grid_cells = data_dfz.x.size * data_dfz.y.size # Number of grid cells within the demand forecast region\n",
    "\n",
    "# # # CLOSEST GRID CELL \n",
    "# data_to_use = data_at_station.to_array(name='Air Temperature at 2m').squeeze()\n",
    "# data_to_use = data_to_use.resample(time='1D').mean() # Resamples to daily data\n",
    "# num_grid_cells = 1"
   ]
  },
  {
   "cell_type": "markdown",
   "id": "410b69ba-7697-483f-828d-634bb6b5200f",
   "metadata": {},
   "source": [
    "### 4b) Compute HDD and CDD \n",
    "We'll use the climakitae helper function `compute_hdd_cdd` to compute both heating and cooling degree days, which uses the function arguments `hdd_threshold` and `cdd_threshold` to represent any threshold of your choosing. In the example below, we will calculate HDD with a threshold of 60 degF and CDD with a threshold of 70 degF. The function performs the following calculations:<br><br>\n",
    "**HDD = threshold - temperature<br>\n",
    "CDD = (-1)\\*(threshold - temperature)**<br><br>\n",
    "For HDD, we can just subtract the 2m temperature from the selected threshold, then set any negative value to 0. For CDD, we will do the same, but will then multiply by -1 to turn negative values to positive, then set negative values to 0. We need to multiply by -1 for CDD to avoid having all negative values; for example, on a day of 80F and a cdd_threshold of 70F, CDD = 70 - 80 = -10, but the CDD value is +10. Multiplying -10 by -1 will give us the true value of 10."
   ]
  },
  {
   "cell_type": "code",
   "execution_count": null,
   "id": "e43ab84e-93c5-4d88-8585-9a2e25a12d31",
   "metadata": {
    "tags": []
   },
   "outputs": [],
   "source": [
    "#help(compute_hdd_cdd) # See information about the function"
   ]
  },
  {
   "cell_type": "code",
   "execution_count": null,
   "id": "fcf8afd0-3889-4fb2-8e0c-4fc4ba85975b",
   "metadata": {
    "tags": []
   },
   "outputs": [],
   "source": [
    "hdd, cdd = compute_hdd_cdd(data_to_use, hdd_threshold=65, cdd_threshold=65) # Set for all data within selected DFZ zone"
   ]
  },
  {
   "cell_type": "markdown",
   "id": "f9250344-7103-40e3-8c03-7da17d080cc7",
   "metadata": {},
   "source": [
    "Now that we have computed the HDD and CDD, we can then aggregate the results across grid cells in the forecast zone like we did previously above. We will need to do this for both the HDD and CDD variables. If you would like to change the aggregation method, you can easily modify between **median, mean, min, or max**, or write your own code to compute a weighted mean here too. We will use the *median* as an example here. Note, because we are aggregating here, the number of grid cells is reduced to represent the aggregation method to 1. \n",
    "\n",
    "Please note, that this next step is **not required** if you selected the closest grid cell to the station instead of all data across the DFZ. "
   ]
  },
  {
   "cell_type": "code",
   "execution_count": null,
   "id": "1a798614-e387-4a96-a7a4-de11bdefd668",
   "metadata": {
    "tags": []
   },
   "outputs": [],
   "source": [
    "# only for all data within DFZ zone, not station data\n",
    "hdd = hdd.median(dim=[\"x\",\"y\"])\n",
    "cdd = cdd.median(dim=[\"x\",\"y\"])\n",
    "num_grid_cells = 1"
   ]
  },
  {
   "cell_type": "markdown",
   "id": "269feeb8-5af2-43cf-9da3-e2233f967d54",
   "metadata": {},
   "source": [
    "### 4c) Aggregate annually to find HDD and CDD per year\n",
    "To do this, we will first group the data by year and compute a sum across space and time. Then, we will divide the annual aggregated data by the number of grid cells over which the sum was computed. "
   ]
  },
  {
   "cell_type": "code",
   "execution_count": null,
   "id": "f1d1af18-bb1f-43d7-9143-97c13d0eb383",
   "metadata": {
    "tags": []
   },
   "outputs": [],
   "source": [
    "hdd_annual = compute_annual_aggreggate(\n",
    "    data=hdd, \n",
    "    name=\"Annual Heating Degree Days (HDD)\", \n",
    "    num_grid_cells=num_grid_cells\n",
    ")\n",
    "cdd_annual = compute_annual_aggreggate(\n",
    "    data=cdd, \n",
    "    name=\"Annual Cooling Degree Days (CDD)\", \n",
    "    num_grid_cells=num_grid_cells\n",
    ")"
   ]
  },
  {
   "cell_type": "markdown",
   "id": "e71416d6-d849-4f61-8908-fda24f8a4da5",
   "metadata": {},
   "source": [
    "### 4d) Compute the multimodel mean, min, and max. \n",
    "We'll add these statistics to our main datasets, `hdd_annual` and `cdd_annual`, so they can be easily accessed for plotting."
   ]
  },
  {
   "cell_type": "code",
   "execution_count": null,
   "id": "e136ea87-b766-4b47-9783-db9668d618e0",
   "metadata": {
    "tags": []
   },
   "outputs": [],
   "source": [
    "hdd_annual = compute_multimodel_stats(hdd_annual)\n",
    "cdd_annual = compute_multimodel_stats(cdd_annual)"
   ]
  },
  {
   "cell_type": "markdown",
   "id": "a6ded86c-3e65-4bf2-a724-f807e8afbf86",
   "metadata": {},
   "source": [
    "### 4e) Compute a trendline using the mean of all simulations\n",
    "We'll find the coefficients for a first degree (linear) polynomial using [numpy's `polyfit` function](https://numpy.org/doc/stable/reference/generated/numpy.polyfit.html). The returned coefficients (**m** and **b** in the code below) will allow us to compute the trendline using the linear polynomial y = mx + b, where **y** is the trendline and **x** is the years. "
   ]
  },
  {
   "cell_type": "code",
   "execution_count": null,
   "id": "90e81e5d-1277-4218-8e95-7e138c1793fa",
   "metadata": {
    "tags": []
   },
   "outputs": [],
   "source": [
    "hdd_trendline = trendline(hdd_annual) \n",
    "cdd_trendline = trendline(cdd_annual) "
   ]
  },
  {
   "cell_type": "markdown",
   "id": "267d8368-c7ee-4a12-bef8-54c84138d25e",
   "metadata": {},
   "source": [
    "### 4f) Visualize the results\n",
    "Using the python package *hvplot*, we can easily make a line plot of the annual aggregated data. To do this, we'll plot the annual HDD, then add the trendline on top. The code to generate the plot is contained in a function `hdd_cdd_lineplot`. \n",
    "\n",
    "Please note, the gridded data is not currently bias-corrected. As a result of this, the minimum or maximum timeseries could reflect a single simulation that is biased high or low compared to others. You can toggle lines on and off in the plots below by clicking on the name in the legend. "
   ]
  },
  {
   "cell_type": "code",
   "execution_count": null,
   "id": "b5e094aa-b9b7-4cd1-9f1a-8f2ac7adea4d",
   "metadata": {
    "tags": []
   },
   "outputs": [],
   "source": [
    "hdd_cdd_lineplot(\n",
    "    annual_data = hdd_annual, \n",
    "    trendline = hdd_trendline, \n",
    "    title = \"Annual Aggregate Heating Degree Days\"\n",
    ")"
   ]
  },
  {
   "cell_type": "code",
   "execution_count": null,
   "id": "95dab899-3053-4e62-8d54-59ec867ab30c",
   "metadata": {
    "tags": []
   },
   "outputs": [],
   "source": [
    "hdd_cdd_lineplot(\n",
    "    annual_data = cdd_annual, \n",
    "    trendline = cdd_trendline, \n",
    "    title = \"Annual Aggregate Cooling Degree Days\"\n",
    ")"
   ]
  },
  {
   "cell_type": "markdown",
   "id": "47fbb5b8-8d4c-4a7c-9eb9-a0d51a4e1daa",
   "metadata": {},
   "source": [
    "### 4g) Output data as csv files\n",
    "We'll drop all unneeded coordinates and convert our xarray Dataset to a pandas Dataframe, allowing us to easily output the final data product to a csv file. "
   ]
  },
  {
   "cell_type": "code",
   "execution_count": null,
   "id": "cf13ea2a-fb98-4438-ba98-fb7b1039d579",
   "metadata": {
    "tags": []
   },
   "outputs": [],
   "source": [
    "# Merge and simplify data \n",
<<<<<<< HEAD
    "hdd_cdd_combined = xr.merge([hdd_annual, cdd_annual]).drop([\"Lambert_Conformal\",\"scenario\"])\n",
    "hdd_cdd_combined = ck.load(hdd_cdd_combined) \n",
=======
    "hdd_cdd_combined = xr.merge([combine_hdd_cdd(hdd_annual), combine_hdd_cdd(cdd_annual)])\n",
    "hdd_cdd_combined = app.load(hdd_cdd_combined)\n",
>>>>>>> bf2870e2
    "\n",
    "# Convert to pandas dataframe \n",
    "hdd_cdd_df = hdd_cdd_combined.to_dataframe()\n",
    "hdd_cdd_df.head()"
   ]
  },
  {
   "cell_type": "code",
   "execution_count": null,
   "id": "c1e3937b-1e36-4164-b96a-55b097d56c49",
   "metadata": {
    "tags": []
   },
   "outputs": [],
   "source": [
    "filename = \"annual_hdd_cdd_{0}.csv\".format(station_name.replace(\" \", \"_\").lower())\n",
    "hdd_cdd_df.to_csv(filename, index=True)"
   ]
  },
  {
   "cell_type": "markdown",
   "id": "459602b9-5898-41c2-99ed-f6d2202afa03",
   "metadata": {},
   "source": [
    "## Step 5: Compute heating degree hours and cooling degree hours\n",
    "Alternatively, you may be interested in the number of hours in each day that a designated heating or cooling threshold crosses. For Cooling Degree Hours (CDH), this is the number of hours in which the hourly temperature exceeds the cooling degree threshold. Likewise, Heating Degree Hours (HDH) is the number of hours in which the hourly temperature is below the heating degree threshold. We'll use the helper function `compute_hdh_cdh` to calculate HDH and CDH:<br><br>\n",
    "**CDH = num of hours where (temperature $>$ threshold)<br>\n",
    "HDH = num of hours where (temperature $<$ threshold)**<br><br>\n",
    "We will display the results to see how trends change throughout the year. "
   ]
  },
  {
   "cell_type": "markdown",
   "id": "748022b0-f25a-44aa-9070-a4e4a74d2e9c",
   "metadata": {},
   "source": [
    "### 5a) Compute HDH and CDH\n",
    "Like the CDD and HDD examples above, we'll use all of the data for our selected DFZ zone to calculate CDH and HDH. Note that we've added an attribute to the data to retain the threshold used to compute the data here. If you forget, look at the attributes of CDH or HDH. "
   ]
  },
  {
   "cell_type": "code",
   "execution_count": null,
   "id": "e347130a-7cff-4817-9bd1-451bd6a45712",
   "metadata": {},
   "outputs": [],
   "source": [
    "#help(compute_hdh_cdh) # See information about the function"
   ]
  },
  {
   "cell_type": "code",
   "execution_count": null,
   "id": "51af09c3-cfd6-404a-8cbc-71c49deb59a8",
   "metadata": {
    "tags": []
   },
   "outputs": [],
   "source": [
    "data_to_use = data_dfz # reset to hourly data\n",
    "hdh, cdh = compute_hdh_cdh(data_to_use, hdh_threshold=60, cdh_threshold=70) # Set for all data within selected DFZ zone"
   ]
  },
  {
   "cell_type": "code",
   "execution_count": null,
   "id": "e6b64873-50d7-4134-973b-de80f237198d",
   "metadata": {
    "tags": []
   },
   "outputs": [],
   "source": [
    "# only for all data within DFZ zone, not station data\n",
    "hdh = hdh.median(dim=[\"x\",\"y\"])\n",
    "cdh = cdh.median(dim=[\"x\",\"y\"])"
   ]
  },
  {
   "cell_type": "markdown",
   "id": "5c55c615-93e0-4710-8501-bf168979e33d",
   "metadata": {
    "tags": []
   },
   "source": [
    "### 5b) Display a month of CDH and HDH\n",
    "Next, we'll plot specific months of the overall timeseries produced by the CDH and HDH calculation to see the trend in degree hours. We'll use a helper plotting function, and input  a month of interest. For example, we'll look at June of 2011, but you can input any date of interest; we provide examples for plotting a specific month and a specific year below."
   ]
  },
  {
   "cell_type": "code",
   "execution_count": null,
   "id": "124475ad-df98-4404-ba90-fa54be2880b6",
   "metadata": {
    "tags": []
   },
   "outputs": [],
   "source": [
    "data_one_month = cdh.sel(time=\"June 2011\")\n",
    "hdh_cdh_lineplot(data_one_month)"
   ]
  },
  {
   "cell_type": "code",
   "execution_count": null,
   "id": "207ab41e-7eea-42b7-b7bf-4b690157d52e",
   "metadata": {
    "tags": []
   },
   "outputs": [],
   "source": [
    "data_one_month = hdh.sel(time=\"June 2011\")\n",
    "hdh_cdh_lineplot(data_one_month)"
   ]
  },
  {
   "cell_type": "markdown",
   "id": "d424d2cb-260e-4e2c-beb6-2932fbe366b5",
   "metadata": {},
   "source": [
    "Alternatively, it may be useful to visualize a specific year to see the trends over time. We'll do this for 2021 as an example below with Cooling Degree Hours. "
   ]
  },
  {
   "cell_type": "code",
   "execution_count": null,
   "id": "0658136c-a412-4ef6-99fa-1eac0f586997",
   "metadata": {
    "tags": []
   },
   "outputs": [],
   "source": [
    "data_one_year = cdh.sel(time=\"2021\")\n",
    "hdh_cdh_lineplot(data_one_year)"
   ]
  },
  {
   "cell_type": "code",
   "execution_count": null,
   "id": "82448725-a99b-493a-907d-4bbb9ccc791e",
   "metadata": {},
   "outputs": [],
   "source": [
    "hdh"
   ]
  },
  {
   "cell_type": "markdown",
   "id": "8d604ae3-40f6-4b16-be36-2d7e0c705293",
   "metadata": {},
   "source": [
    "### 5c) Output data as csv files\n",
    "We'll drop all unneeded coordinates and convert our xarray Dataset to a pandas Dataframe, allowing us to easily output the final data product to a csv file. "
   ]
  },
  {
   "cell_type": "code",
   "execution_count": null,
   "id": "93f1b639-6caf-48a3-b477-6beac0ee9fd6",
   "metadata": {
    "tags": []
   },
   "outputs": [],
   "source": [
    "# Merge and simplify data \n",
<<<<<<< HEAD
    "hdh_cdh_combined = xr.merge([hdh_aggregated, cdh_aggregated]).drop([\"Lambert_Conformal\",\"scenario\"])\n",
    "hdh_cdh_combined = ck.load(hdh_cdh_combined) \n",
=======
    "hdh_cdh_combined = xr.merge([combine_hdd_cdd(hdh), combine_hdd_cdd(cdh)])\n",
    "hdh_cdh_combined = app.load(hdh_cdh_combined) \n",
>>>>>>> bf2870e2
    "\n",
    "# Convert to pandas dataframe \n",
    "hdh_cdh_df = hdh_cdh_combined.to_dataframe()\n",
    "hdh_cdh_df.head()"
   ]
  },
  {
   "cell_type": "code",
   "execution_count": null,
   "id": "74a7544e-2a5d-4f3c-b848-c8e2588011e9",
   "metadata": {},
   "outputs": [],
   "source": [
    "filename = \"daily_hdh_cdh_{0}.csv\".format(station_name.replace(\" \", \"_\").lower())\n",
    "hdh_cdh_df.to_csv(filename, index=True)"
   ]
  },
  {
   "cell_type": "code",
   "execution_count": null,
<<<<<<< HEAD
   "id": "51c1707d-88a4-47b3-8c96-984a1a529228",
=======
   "id": "ae77e28d-2df4-43b0-8054-61b7b2452ea3",
>>>>>>> bf2870e2
   "metadata": {},
   "outputs": [],
   "source": []
  }
 ],
 "metadata": {
  "kernelspec": {
   "display_name": "Python 3 (ipykernel)",
   "language": "python",
   "name": "python3"
  },
  "language_info": {
   "codemirror_mode": {
    "name": "ipython",
    "version": 3
   },
   "file_extension": ".py",
   "mimetype": "text/x-python",
   "name": "python",
   "nbconvert_exporter": "python",
   "pygments_lexer": "ipython3",
   "version": "3.9.13"
  }
 },
 "nbformat": 4,
 "nbformat_minor": 5
}<|MERGE_RESOLUTION|>--- conflicted
+++ resolved
@@ -55,13 +55,8 @@
    },
    "outputs": [],
    "source": [
-<<<<<<< HEAD
-    "from climakitae.util.utils import compute_annual_aggreggate, trendline, compute_multimodel_stats, hdd_cdd_lineplot, hdh_cdh_lineplot\n",
+    "from climakitae.util.utils import compute_annual_aggreggate, trendline, compute_multimodel_stats, hdd_cdd_lineplot, hdh_cdh_lineplot, combine_hdd_cdd\n",
     "from climakitae.tools.derived_variables import compute_hdd_cdd, compute_hdh_cdh\n",
-=======
-    "from climakitae.utils import compute_annual_aggreggate, trendline, compute_multimodel_stats, hdd_cdd_lineplot, hdh_cdh_lineplot, combine_hdd_cdd\n",
-    "from climakitae.derive_variables import compute_hdd_cdd, compute_hdh_cdh\n",
->>>>>>> bf2870e2
     "import climakitae as ck"
    ]
   },
@@ -329,19 +324,10 @@
    },
    "outputs": [],
    "source": [
-<<<<<<< HEAD
     "ck.view(to_plot) * point_df.hvplot.points(\n",
     "    hover_cols = [\"weather station\"], \n",
     "    marker = \"star\", size = 300, color = \"black\"\n",
     ")"
-=======
-    "# app.view(to_plot) * point_df.hvplot.points(\n",
-    "#     hover_cols = [\"weather station\"], \n",
-    "#     marker = \"star\", size = 300, color = \"black\"\n",
-    "# )\n",
-    "\n",
-    "app.view(to_plot)"
->>>>>>> bf2870e2
    ]
   },
   {
@@ -660,13 +646,8 @@
    "outputs": [],
    "source": [
     "# Merge and simplify data \n",
-<<<<<<< HEAD
-    "hdd_cdd_combined = xr.merge([hdd_annual, cdd_annual]).drop([\"Lambert_Conformal\",\"scenario\"])\n",
-    "hdd_cdd_combined = ck.load(hdd_cdd_combined) \n",
-=======
     "hdd_cdd_combined = xr.merge([combine_hdd_cdd(hdd_annual), combine_hdd_cdd(cdd_annual)])\n",
-    "hdd_cdd_combined = app.load(hdd_cdd_combined)\n",
->>>>>>> bf2870e2
+    "hdd_cdd_combined = ck.load(hdd_cdd_combined)\n",
     "\n",
     "# Convert to pandas dataframe \n",
     "hdd_cdd_df = hdd_cdd_combined.to_dataframe()\n",
@@ -831,13 +812,8 @@
    "outputs": [],
    "source": [
     "# Merge and simplify data \n",
-<<<<<<< HEAD
-    "hdh_cdh_combined = xr.merge([hdh_aggregated, cdh_aggregated]).drop([\"Lambert_Conformal\",\"scenario\"])\n",
+    "hdh_cdh_combined = xr.merge([combine_hdd_cdd(hdh), combine_hdd_cdd(cdh)])\n",
     "hdh_cdh_combined = ck.load(hdh_cdh_combined) \n",
-=======
-    "hdh_cdh_combined = xr.merge([combine_hdd_cdd(hdh), combine_hdd_cdd(cdh)])\n",
-    "hdh_cdh_combined = app.load(hdh_cdh_combined) \n",
->>>>>>> bf2870e2
     "\n",
     "# Convert to pandas dataframe \n",
     "hdh_cdh_df = hdh_cdh_combined.to_dataframe()\n",
@@ -858,11 +834,7 @@
   {
    "cell_type": "code",
    "execution_count": null,
-<<<<<<< HEAD
    "id": "51c1707d-88a4-47b3-8c96-984a1a529228",
-=======
-   "id": "ae77e28d-2df4-43b0-8054-61b7b2452ea3",
->>>>>>> bf2870e2
    "metadata": {},
    "outputs": [],
    "source": []
